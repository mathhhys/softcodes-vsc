import React, { useState, useEffect, useMemo, useCallback } from "react"
import {
	VSCodeButton,
	VSCodeTextArea,
	VSCodeDropdown,
	VSCodeOption,
	VSCodeTextField,
	VSCodeCheckbox,
	VSCodeRadioGroup,
	VSCodeRadio,
} from "@vscode/webview-ui-toolkit/react"
import { useExtensionState } from "../../context/ExtensionStateContext"
import {
	Mode,
	PromptComponent,
	getRoleDefinition,
	getCustomInstructions,
	getAllModes,
	ModeConfig,
	GroupEntry,
} from "../../../../src/shared/modes"
import { CustomModeSchema } from "../../../../src/core/config/CustomModesSchema"
import { supportPrompt, SupportPromptType } from "../../../../src/shared/support-prompt"

import { TOOL_GROUPS, ToolGroup } from "../../../../src/shared/tool-groups"
import { vscode } from "../../utils/vscode"
import { Tab, TabContent, TabHeader } from "../common/Tab"
import i18next from "i18next"
import { useAppTranslation } from "../../i18n/TranslationContext"
import { Trans } from "react-i18next"

// Get all available groups that should show in prompts view
const availableGroups = (Object.keys(TOOL_GROUPS) as ToolGroup[]).filter((group) => !TOOL_GROUPS[group].alwaysAvailable)

type ModeSource = "global" | "project"

type PromptsViewProps = {
	onDone: () => void
}

// Helper to get group name regardless of format
function getGroupName(group: GroupEntry): ToolGroup {
	return Array.isArray(group) ? group[0] : group
}

const PromptsView = ({ onDone }: PromptsViewProps) => {
	const { t } = useAppTranslation()

	const {
		customModePrompts,
		customSupportPrompts,
		listApiConfigMeta,
		currentApiConfigName,
		enhancementApiConfigId,
		setEnhancementApiConfigId,
		mode,
		customInstructions,
		setCustomInstructions,
		customModes,
		enableCustomModeCreation,
		setEnableCustomModeCreation,
	} = useExtensionState()

	// Memoize modes to preserve array order
	const modes = useMemo(() => getAllModes(customModes), [customModes])

	const [testPrompt, setTestPrompt] = useState("")
	const [isEnhancing, setIsEnhancing] = useState(false)
	const [isDialogOpen, setIsDialogOpen] = useState(false)
	const [selectedPromptContent, setSelectedPromptContent] = useState("")
	const [selectedPromptTitle, setSelectedPromptTitle] = useState("")
	const [isToolsEditMode, setIsToolsEditMode] = useState(false)
	const [showConfigMenu, setShowConfigMenu] = useState(false)
	const [isCreateModeDialogOpen, setIsCreateModeDialogOpen] = useState(false)
	const [activeSupportTab, setActiveSupportTab] = useState<SupportPromptType>("ENHANCE")
	const [isSystemPromptDisclosureOpen, setIsSystemPromptDisclosureOpen] = useState(false)

	// Direct update functions
	const updateAgentPrompt = useCallback(
		(mode: Mode, promptData: PromptComponent) => {
			const existingPrompt = customModePrompts?.[mode] as PromptComponent
			const updatedPrompt = { ...existingPrompt, ...promptData }

			// Only include properties that differ from defaults
			if (updatedPrompt.roleDefinition === getRoleDefinition(mode)) {
				delete updatedPrompt.roleDefinition
			}

			vscode.postMessage({
				type: "updatePrompt",
				promptMode: mode,
				customPrompt: updatedPrompt,
			})
		},
		[customModePrompts],
	)

	const updateCustomMode = useCallback((slug: string, modeConfig: ModeConfig) => {
		const source = modeConfig.source || "global"
		vscode.postMessage({
			type: "updateCustomMode",
			slug,
			modeConfig: {
				...modeConfig,
				source, // Ensure source is set
			},
		})
	}, [])

	// Helper function to find a mode by slug
	const findModeBySlug = useCallback(
		(searchSlug: string, modes: readonly ModeConfig[] | undefined): ModeConfig | undefined => {
			if (!modes) return undefined
			const isModeWithSlug = (mode: ModeConfig): mode is ModeConfig => mode.slug === searchSlug
			return modes.find(isModeWithSlug)
		},
		[],
	)

	const switchMode = useCallback((slug: string) => {
		vscode.postMessage({
			type: "mode",
			text: slug,
		})
	}, [])

	// Handle mode switching with explicit state initialization
	const handleModeSwitch = useCallback(
		(modeConfig: ModeConfig) => {
			if (modeConfig.slug === mode) return // Prevent unnecessary updates

			// First switch the mode
			switchMode(modeConfig.slug)

			// Exit tools edit mode when switching modes
			setIsToolsEditMode(false)
		},
		[mode, switchMode, setIsToolsEditMode],
	)

	// Helper function to get current mode's config
	const getCurrentMode = useCallback((): ModeConfig | undefined => {
		const findMode = (m: ModeConfig): boolean => m.slug === mode
		return customModes?.find(findMode) || modes.find(findMode)
	}, [mode, customModes, modes])

	// Helper function to safely access mode properties
	const getModeProperty = <T extends keyof ModeConfig>(
		mode: ModeConfig | undefined,
		property: T,
	): ModeConfig[T] | undefined => {
		return mode?.[property]
	}

	// State for create mode dialog
	const [newModeName, setNewModeName] = useState("")
	const [newModeSlug, setNewModeSlug] = useState("")
	const [newModeRoleDefinition, setNewModeRoleDefinition] = useState("")
	const [newModeCustomInstructions, setNewModeCustomInstructions] = useState("")
	const [newModeGroups, setNewModeGroups] = useState<GroupEntry[]>(availableGroups)
	const [newModeSource, setNewModeSource] = useState<ModeSource>("global")

	// Field-specific error states
	const [nameError, setNameError] = useState<string>("")
	const [slugError, setSlugError] = useState<string>("")
	const [roleDefinitionError, setRoleDefinitionError] = useState<string>("")
	const [groupsError, setGroupsError] = useState<string>("")

	// Helper to reset form state
	const resetFormState = useCallback(() => {
		// Reset form fields
		setNewModeName("")
		setNewModeSlug("")
		setNewModeGroups(availableGroups)
		setNewModeRoleDefinition("")
		setNewModeCustomInstructions("")
		setNewModeSource("global")
		// Reset error states
		setNameError("")
		setSlugError("")
		setRoleDefinitionError("")
		setGroupsError("")
	}, [])

	// Reset form fields when dialog opens
	useEffect(() => {
		if (isCreateModeDialogOpen) {
			resetFormState()
		}
	}, [isCreateModeDialogOpen, resetFormState])

	// Helper function to generate a unique slug from a name
	const generateSlug = useCallback((name: string, attempt = 0): string => {
		const baseSlug = name
			.toLowerCase()
			.replace(/[^a-z0-9-]+/g, "-")
			.replace(/^-+|-+$/g, "")
		return attempt === 0 ? baseSlug : `${baseSlug}-${attempt}`
	}, [])

	// Handler for name changes
	const handleNameChange = useCallback(
		(name: string) => {
			setNewModeName(name)
			setNewModeSlug(generateSlug(name))
		},
		[generateSlug],
	)

	const handleCreateMode = useCallback(() => {
		// Clear previous errors
		setNameError("")
		setSlugError("")
		setRoleDefinitionError("")
		setGroupsError("")

		const source = newModeSource
		const newMode: ModeConfig = {
			slug: newModeSlug,
			name: newModeName,
			roleDefinition: newModeRoleDefinition.trim(),
			customInstructions: newModeCustomInstructions.trim() || undefined,
			groups: newModeGroups,
			source,
		}

		// Validate the mode against the schema
		const result = CustomModeSchema.safeParse(newMode)
		if (!result.success) {
			// Map Zod errors to specific fields
			result.error.errors.forEach((error) => {
				const field = error.path[0] as string
				const message = error.message

				switch (field) {
					case "name":
						setNameError(message)
						break
					case "slug":
						setSlugError(message)
						break
					case "roleDefinition":
						setRoleDefinitionError(message)
						break
					case "groups":
						setGroupsError(message)
						break
				}
			})
			return
		}

		updateCustomMode(newModeSlug, newMode)
		switchMode(newModeSlug)
		setIsCreateModeDialogOpen(false)
		resetFormState()
		// eslint-disable-next-line react-hooks/exhaustive-deps
	}, [
		newModeName,
		newModeSlug,
		newModeRoleDefinition,
		newModeCustomInstructions,
		newModeGroups,
		newModeSource,
		updateCustomMode,
	])

	const isNameOrSlugTaken = useCallback(
		(name: string, slug: string) => {
			return modes.some((m) => m.slug === slug || m.name === name)
		},
		[modes],
	)

	const openCreateModeDialog = useCallback(() => {
		const baseNamePrefix = "New Custom Mode"
		// Find unique name and slug
		let attempt = 0
		let name = baseNamePrefix
		let slug = generateSlug(name)
		while (isNameOrSlugTaken(name, slug)) {
			attempt++
			name = `${baseNamePrefix} ${attempt + 1}`
			slug = generateSlug(name)
		}
		setNewModeName(name)
		setNewModeSlug(slug)
		setIsCreateModeDialogOpen(true)
	}, [generateSlug, isNameOrSlugTaken])

	// Handler for group checkbox changes
	const handleGroupChange = useCallback(
		(group: ToolGroup, isCustomMode: boolean, customMode: ModeConfig | undefined) =>
			(e: Event | React.FormEvent<HTMLElement>) => {
				if (!isCustomMode) return // Prevent changes to built-in modes
				const target = (e as CustomEvent)?.detail?.target || (e.target as HTMLInputElement)
				const checked = target.checked
				const oldGroups = customMode?.groups || []
				let newGroups: GroupEntry[]
				if (checked) {
					newGroups = [...oldGroups, group]
				} else {
					newGroups = oldGroups.filter((g) => getGroupName(g) !== group)
				}
				if (customMode) {
					const source = customMode.source || "global"
					updateCustomMode(customMode.slug, {
						...customMode,
						groups: newGroups,
						source,
					})
				}
			},
		[updateCustomMode],
	)

	// Handle clicks outside the config menu
	useEffect(() => {
		const handleClickOutside = (event: MouseEvent) => {
			if (showConfigMenu) {
				setShowConfigMenu(false)
			}
		}

		document.addEventListener("click", handleClickOutside)
		return () => document.removeEventListener("click", handleClickOutside)
	}, [showConfigMenu])

	// Add effect to sync enableCustomModeCreation with backend
	useEffect(() => {
		if (enableCustomModeCreation !== undefined) {
			// Send the value to the extension's global state
			vscode.postMessage({
				type: "enableCustomModeCreation", // Using dedicated message type
				bool: enableCustomModeCreation,
			})
		}
	}, [enableCustomModeCreation])

	useEffect(() => {
		const handler = (event: MessageEvent) => {
			const message = event.data
			if (message.type === "enhancedPrompt") {
				if (message.text) {
					setTestPrompt(message.text)
				}
				setIsEnhancing(false)
			} else if (message.type === "systemPrompt") {
				if (message.text) {
					setSelectedPromptContent(message.text)
					setSelectedPromptTitle(`System Prompt (${message.mode} mode)`)
					setIsDialogOpen(true)
				}
			}
		}

		window.addEventListener("message", handler)
		return () => window.removeEventListener("message", handler)
	}, [])

	const updateSupportPrompt = (type: SupportPromptType, value: string | undefined) => {
		vscode.postMessage({
			type: "updateSupportPrompt",
			values: {
				[type]: value,
			},
		})
	}

	const handleAgentReset = (modeSlug: string, type: "roleDefinition" | "customInstructions") => {
		// Only reset for built-in modes
		const existingPrompt = customModePrompts?.[modeSlug] as PromptComponent
		const updatedPrompt = { ...existingPrompt }
		delete updatedPrompt[type] // Remove the field entirely to ensure it reloads from defaults

		vscode.postMessage({
			type: "updatePrompt",
			promptMode: modeSlug,
			customPrompt: updatedPrompt,
		})
	}

	const handleSupportReset = (type: SupportPromptType) => {
		vscode.postMessage({
			type: "resetSupportPrompt",
			text: type,
		})
	}

	const getSupportPromptValue = (type: SupportPromptType): string => {
		return supportPrompt.get(customSupportPrompts, type)
	}

	const handleTestEnhancement = () => {
		if (!testPrompt.trim()) return

		setIsEnhancing(true)
		vscode.postMessage({
			type: "enhancePrompt",
			text: testPrompt,
		})
	}

	return (
		<Tab>
			<TabHeader className="flex justify-between items-center">
				<h3 className="text-vscode-foreground m-0">{t("prompts:title")}</h3>
				<VSCodeButton onClick={onDone}>{t("prompts:done")}</VSCodeButton>
			</TabHeader>

			<TabContent>
				<div>
					<div onClick={(e) => e.stopPropagation()} className="flex justify-between items-center mb-3">
						<h3 className="text-vscode-foreground m-0">{t("prompts:modes.title")}</h3>
						<div className="flex gap-2">
							<VSCodeButton
								appearance="icon"
								onClick={openCreateModeDialog}
								title={t("prompts:modes.createNewMode")}>
								<span className="codicon codicon-add"></span>
							</VSCodeButton>
							<div className="relative inline-block">
								<VSCodeButton
									appearance="icon"
									title={t("prompts:modes.editModesConfig")}
									className="flex"
									onClick={(e: React.MouseEvent) => {
										e.preventDefault()
										e.stopPropagation()
										setShowConfigMenu((prev) => !prev)
									}}
									onBlur={() => {
										// Add slight delay to allow menu item clicks to register
										setTimeout(() => setShowConfigMenu(false), 200)
									}}>
									<span className="codicon codicon-json"></span>
								</VSCodeButton>
								{showConfigMenu && (
									<div
										onClick={(e) => e.stopPropagation()}
										onMouseDown={(e) => e.stopPropagation()}
										className="absolute top-full right-0 w-[200px] mt-1 bg-vscode-editor-background border border-vscode-input-border rounded shadow-md z-[1000]">
										<div
											className="p-2 cursor-pointer text-vscode-foreground text-sm"
											onMouseDown={(e) => {
												e.preventDefault() // Prevent blur
												vscode.postMessage({
													type: "openCustomModesSettings",
												})
												setShowConfigMenu(false)
											}}
											onClick={(e) => e.preventDefault()}>
											{t("prompts:modes.editGlobalModes")}
										</div>
										<div
											className="p-2 cursor-pointer text-vscode-foreground text-sm border-t border-vscode-input-border"
											onMouseDown={(e) => {
												e.preventDefault() // Prevent blur
												vscode.postMessage({
													type: "openFile",
													text: "./.kilocodemodes",
													values: {
														create: true,
														content: JSON.stringify({ customModes: [] }, null, 2),
													},
												})
												setShowConfigMenu(false)
											}}
											onClick={(e) => e.preventDefault()}>
<<<<<<< HEAD
											Edit Project Modes (.kilocodemodes)
=======
											{t("prompts:modes.editProjectModes")}
>>>>>>> 95ba760d
										</div>
									</div>
								)}
							</div>
						</div>
					</div>

					<div className="text-sm text-vscode-descriptionForeground mb-3">
<<<<<<< HEAD
						Hit the + to create a new custom mode, or just ask Kilo Code in chat to create one for you!
=======
						{t("prompts:modes.createModeHelpText")}
>>>>>>> 95ba760d
					</div>

					<div className="flex gap-2 items-center mb-3 flex-wrap py-1">
						{modes.map((modeConfig) => {
							const isActive = mode === modeConfig.slug
							return (
								<button
									key={modeConfig.slug}
									data-testid={`${modeConfig.slug}-tab`}
									data-active={isActive ? "true" : "false"}
									onClick={() => handleModeSwitch(modeConfig)}
									className={`px-2 py-1 border-none rounded cursor-pointer font-bold ${
										isActive
											? "bg-vscode-button-background text-vscode-button-foreground opacity-100"
											: "bg-transparent text-vscode-foreground opacity-80"
									}`}>
									{modeConfig.name}
								</button>
							)
						})}
					</div>
				</div>

				<div style={{ marginBottom: "20px" }}>
					{/* Only show name and delete for custom modes */}
					{mode && findModeBySlug(mode, customModes) && (
						<div className="flex gap-3 mb-4">
							<div className="flex-1">
								<div className="font-bold mb-1">{t("prompts:createModeDialog.name.label")}</div>
								<div className="flex gap-2">
									<VSCodeTextField
										value={getModeProperty(findModeBySlug(mode, customModes), "name") ?? ""}
										onChange={(e: Event | React.FormEvent<HTMLElement>) => {
											const target =
												(e as CustomEvent)?.detail?.target ||
												((e as any).target as HTMLInputElement)
											const customMode = findModeBySlug(mode, customModes)
											if (customMode) {
												updateCustomMode(mode, {
													...customMode,
													name: target.value,
													source: customMode.source || "global",
												})
											}
										}}
										className="w-full"
									/>
									<VSCodeButton
										appearance="icon"
										title={t("prompts:createModeDialog.deleteMode")}
										onClick={() => {
											vscode.postMessage({
												type: "deleteCustomMode",
												slug: mode,
											})
										}}>
										<span className="codicon codicon-trash"></span>
									</VSCodeButton>
								</div>
							</div>
						</div>
					)}
					<div style={{ marginBottom: "16px" }}>
						<div className="flex justify-between items-center mb-1">
							<div className="font-bold">{t("prompts:roleDefinition.title")}</div>
							{!findModeBySlug(mode, customModes) && (
								<VSCodeButton
									appearance="icon"
									onClick={() => {
										const currentMode = getCurrentMode()
										if (currentMode?.slug) {
											handleAgentReset(currentMode.slug, "roleDefinition")
										}
									}}
									title={t("prompts:roleDefinition.resetToDefault")}
									data-testid="role-definition-reset">
									<span className="codicon codicon-discard"></span>
								</VSCodeButton>
							)}
						</div>
						<div className="text-sm text-vscode-descriptionForeground mb-2">
<<<<<<< HEAD
							Define Kilo Code's expertise and personality for this mode. This description shapes how Kilo
							Code presents itself and approaches tasks.
=======
							{t("prompts:roleDefinition.description")}
>>>>>>> 95ba760d
						</div>
						<VSCodeTextArea
							value={(() => {
								const customMode = findModeBySlug(mode, customModes)
								const prompt = customModePrompts?.[mode] as PromptComponent
								return customMode?.roleDefinition ?? prompt?.roleDefinition ?? getRoleDefinition(mode)
							})()}
							onChange={(e) => {
								const value =
									(e as CustomEvent)?.detail?.target?.value ||
									((e as any).target as HTMLTextAreaElement).value
								const customMode = findModeBySlug(mode, customModes)
								if (customMode) {
									// For custom modes, update the JSON file
									updateCustomMode(mode, {
										...customMode,
										roleDefinition: value.trim() || "",
										source: customMode.source || "global",
									})
								} else {
									// For built-in modes, update the prompts
									updateAgentPrompt(mode, {
										roleDefinition: value.trim() || undefined,
									})
								}
							}}
							rows={4}
							resize="vertical"
							style={{ width: "100%" }}
							data-testid={`${getCurrentMode()?.slug || "code"}-prompt-textarea`}
						/>
					</div>
					{/* Mode settings */}
					<>
						<div style={{ marginBottom: "12px" }}>
							<div style={{ fontWeight: "bold", marginBottom: "4px" }}>
								{t("prompts:apiConfiguration.title")}
							</div>
							<div style={{ marginBottom: "8px" }}>
								<VSCodeDropdown
									value={currentApiConfigName || ""}
									onChange={(e: any) => {
										const value = e.detail?.target?.value || e.target?.value
										vscode.postMessage({
											type: "loadApiConfiguration",
											text: value,
										})
									}}
									className="w-full">
									{(listApiConfigMeta || []).map((config) => (
										<VSCodeOption key={config.id} value={config.name}>
											{config.name}
										</VSCodeOption>
									))}
								</VSCodeDropdown>
								<div className="text-xs mt-1.5 text-vscode-descriptionForeground">
									{t("prompts:apiConfiguration.select")}
								</div>
							</div>
						</div>

						{/* Show tools for all modes */}
						<div className="mb-4">
							<div className="flex justify-between items-center mb-1">
								<div className="font-bold">{t("prompts:tools.title")}</div>
								{findModeBySlug(mode, customModes) && (
									<VSCodeButton
										appearance="icon"
										onClick={() => setIsToolsEditMode(!isToolsEditMode)}
										title={
											isToolsEditMode
												? t("prompts:tools.doneEditing")
												: t("prompts:tools.editTools")
										}>
										<span
											className={`codicon codicon-${isToolsEditMode ? "check" : "edit"}`}></span>
									</VSCodeButton>
								)}
							</div>
							{!findModeBySlug(mode, customModes) && (
								<div className="text-sm text-vscode-descriptionForeground mb-2">
									{t("prompts:tools.builtInModesText")}
								</div>
							)}
							{isToolsEditMode && findModeBySlug(mode, customModes) ? (
								<div className="grid grid-cols-[repeat(auto-fill,minmax(200px,1fr))] gap-2">
									{availableGroups.map((group) => {
										const currentMode = getCurrentMode()
										const isCustomMode = findModeBySlug(mode, customModes)
										const customMode = isCustomMode
										const isGroupEnabled = isCustomMode
											? customMode?.groups?.some((g) => getGroupName(g) === group)
											: currentMode?.groups?.some((g) => getGroupName(g) === group)

										return (
											<VSCodeCheckbox
												key={group}
												checked={isGroupEnabled}
												onChange={handleGroupChange(group, Boolean(isCustomMode), customMode)}
												disabled={!isCustomMode}>
												{t(`prompts:tools.toolNames.${group}`)}
												{group === "edit" && (
													<div className="text-xs text-vscode-descriptionForeground mt-0.5">
														{t("prompts:tools.allowedFiles")}{" "}
														{(() => {
															const currentMode = getCurrentMode()
															const editGroup = currentMode?.groups?.find(
																(g) =>
																	Array.isArray(g) &&
																	g[0] === "edit" &&
																	g[1]?.fileRegex,
															)
															if (!Array.isArray(editGroup)) return t("prompts:allFiles")
															return (
																editGroup[1].description ||
																`/${editGroup[1].fileRegex}/`
															)
														})()}
													</div>
												)}
											</VSCodeCheckbox>
										)
									})}
								</div>
							) : (
								<div className="text-sm text-vscode-foreground mb-2 leading-relaxed">
									{(() => {
										const currentMode = getCurrentMode()
										const enabledGroups = currentMode?.groups || []
										return enabledGroups
											.map((group) => {
												const groupName = getGroupName(group)
												const displayName = t(`prompts:tools.toolNames.${groupName}`)
												if (Array.isArray(group) && group[1]?.fileRegex) {
													const description =
														group[1].description || `/${group[1].fileRegex}/`
													return `${displayName} (${description})`
												}
												return displayName
											})
											.join(", ")
									})()}
								</div>
							)}
						</div>
					</>

					{/* Role definition for both built-in and custom modes */}
					<div style={{ marginBottom: "8px" }}>
						<div
							style={{
								display: "flex",
								justifyContent: "space-between",
								alignItems: "center",
								marginBottom: "4px",
							}}>
							<div style={{ fontWeight: "bold" }}>{t("prompts:customInstructions.title")}</div>
							{!findModeBySlug(mode, customModes) && (
								<VSCodeButton
									appearance="icon"
									onClick={() => {
										const currentMode = getCurrentMode()
										if (currentMode?.slug) {
											handleAgentReset(currentMode.slug, "customInstructions")
										}
									}}
									title={t("prompts:customInstructions.resetToDefault")}
									data-testid="custom-instructions-reset">
									<span className="codicon codicon-discard"></span>
								</VSCodeButton>
							)}
						</div>
						<div
							style={{
								fontSize: "13px",
								color: "var(--vscode-descriptionForeground)",
								marginBottom: "8px",
							}}>
							{t("prompts:customInstructions.description", {
								modeName: getCurrentMode()?.name || "Code",
							})}
						</div>
						<VSCodeTextArea
							value={(() => {
								const customMode = findModeBySlug(mode, customModes)
								const prompt = customModePrompts?.[mode] as PromptComponent
								return (
									customMode?.customInstructions ??
									prompt?.customInstructions ??
									getCustomInstructions(mode, customModes)
								)
							})()}
							onChange={(e) => {
								const value =
									(e as CustomEvent)?.detail?.target?.value ||
									((e as any).target as HTMLTextAreaElement).value
								const customMode = findModeBySlug(mode, customModes)
								if (customMode) {
									// For custom modes, update the JSON file
									updateCustomMode(mode, {
										...customMode,
										customInstructions: value.trim() || undefined,
										source: customMode.source || "global",
									})
								} else {
									// For built-in modes, update the prompts
									const existingPrompt = customModePrompts?.[mode] as PromptComponent
									updateAgentPrompt(mode, {
										...existingPrompt,
										customInstructions: value.trim(),
									})
								}
							}}
							rows={4}
							resize="vertical"
							style={{ width: "100%" }}
							data-testid={`${getCurrentMode()?.slug || "code"}-custom-instructions-textarea`}
						/>
						<div
							style={{
								fontSize: "12px",
								color: "var(--vscode-descriptionForeground)",
								marginTop: "5px",
							}}>
							<Trans
								i18nKey="prompts:customInstructions.loadFromFile"
								values={{
									mode: getCurrentMode()?.name || "Code",
									slug: getCurrentMode()?.slug || "code",
								}}
								components={{
									span: (
										<span
											style={{
												color: "var(--vscode-textLink-foreground)",
												cursor: "pointer",
												textDecoration: "underline",
											}}
											onClick={() => {
												const currentMode = getCurrentMode()
												if (!currentMode) return

												// Open or create an empty file
												vscode.postMessage({
													type: "openFile",
													text: `./.clinerules-${currentMode.slug}`,
													values: {
														create: true,
														content: "",
													},
												})
											}}
										/>
									),
								}}
							/>
						</div>
					</div>
				</div>

				<div
					style={{
						paddingBottom: "40px",
						marginBottom: "20px",
						borderBottom: "1px solid var(--vscode-input-border)",
					}}>
					<div style={{ display: "flex", gap: "8px" }}>
						<VSCodeButton
							appearance="primary"
							onClick={() => {
								const currentMode = getCurrentMode()
								if (currentMode) {
									vscode.postMessage({
										type: "getSystemPrompt",
										mode: currentMode.slug,
									})
								}
							}}
							data-testid="preview-prompt-button">
							{t("prompts:systemPrompt.preview")}
						</VSCodeButton>
						<VSCodeButton
							appearance="icon"
							title={t("prompts:systemPrompt.copy")}
							onClick={() => {
								const currentMode = getCurrentMode()
								if (currentMode) {
									vscode.postMessage({
										type: "copySystemPrompt",
										mode: currentMode.slug,
									})
								}
							}}
							data-testid="copy-prompt-button">
							<span className="codicon codicon-copy"></span>
						</VSCodeButton>
					</div>

					{/*
						NOTE: This setting is placed in PromptsView rather than SettingsView since it
						directly affects the functionality related to modes and custom mode creation,
						which are managed in this component. This is an intentional deviation from
						the standard pattern described in cline_docs/settings.md.
					*/}
					<div className="mt-12">
						<VSCodeCheckbox
							checked={enableCustomModeCreation ?? true}
							onChange={(e: any) => {
								// Just update the local state through React context
								// The React context will update the global state
								setEnableCustomModeCreation(e.target.checked)
							}}>
							<span style={{ fontWeight: "500" }}>{t("prompts:customModeCreation.enableTitle")}</span>
						</VSCodeCheckbox>
						<p
							style={{
								fontSize: "12px",
								marginTop: "5px",
								color: "var(--vscode-descriptionForeground)",
							}}>
<<<<<<< HEAD
							When enabled, Kilo Code allows you to create custom modes using prompts like ‘Make me a
							custom mode that…’. Disabling this reduces your system prompt by about 700 tokens when this
							feature isn’t needed. When disabled you can still manually create custom modes using the +
							button above or by editing the related config JSON.
=======
							{t("prompts:customModeCreation.description")}
>>>>>>> 95ba760d
						</p>
					</div>

					{/* Custom System Prompt Disclosure */}
					<div className="mt-12">
						<button
							onClick={() => setIsSystemPromptDisclosureOpen(!isSystemPromptDisclosureOpen)}
							className="flex items-center text-xs text-vscode-foreground hover:text-vscode-textLink-foreground focus:outline-none"
							aria-expanded={isSystemPromptDisclosureOpen}>
							<span
								className={`codicon codicon-${isSystemPromptDisclosureOpen ? "chevron-down" : "chevron-right"} mr-1`}></span>
							<span>{t("prompts:advancedSystemPrompt.title")}</span>
						</button>

						{isSystemPromptDisclosureOpen && (
							<div className="text-xs text-vscode-descriptionForeground mt-2 ml-5">
								<Trans
									i18nKey="prompts:advancedSystemPrompt.description"
									values={{
										slug: getCurrentMode()?.slug || "code",
									}}
									components={{
										span: (
											<span
												className="text-vscode-textLink-foreground cursor-pointer underline"
												onClick={() => {
													const currentMode = getCurrentMode()
													if (!currentMode) return

													vscode.postMessage({
														type: "openFile",
														text: `./.roo/system-prompt-${currentMode.slug}`,
														values: {
															create: true,
															content: "",
														},
													})
												}}
											/>
										),
									}}
								/>
							</div>
						)}
					</div>
				</div>

				<div className="pb-5 border-b border-vscode-input-border">
					<h3 style={{ color: "var(--vscode-foreground)", marginBottom: "12px" }}>
						{t("prompts:globalCustomInstructions.title")}
					</h3>

					<div className="text-sm text-vscode-descriptionForeground mb-2">
<<<<<<< HEAD
						These instructions apply to all modes. They provide a base set of behaviors that can be enhanced
						by mode-specific instructions below.
						<br />
						If you would like Kilo Code to think and speak in a different language than your editor display
						language ({i18next.language}), you can specify it here.
=======
						{t("prompts:globalCustomInstructions.description", { language: i18next.language })}
>>>>>>> 95ba760d
					</div>
					<VSCodeTextArea
						value={customInstructions ?? ""}
						onChange={(e) => {
							const value =
								(e as CustomEvent)?.detail?.target?.value ||
								((e as any).target as HTMLTextAreaElement).value
							setCustomInstructions(value || undefined)
							vscode.postMessage({
								type: "customInstructions",
								text: value.trim() || undefined,
							})
						}}
						rows={4}
						resize="vertical"
						className="w-full"
						data-testid="global-custom-instructions-textarea"
					/>
					<div className="text-xs text-vscode-descriptionForeground mt-1.5 mb-10">
						<Trans
							i18nKey="prompts:globalCustomInstructions.loadFromFile"
							components={{
								span: (
									<span
										style={{
											color: "var(--vscode-textLink-foreground)",
											cursor: "pointer",
											textDecoration: "underline",
										}}
										onClick={() =>
											vscode.postMessage({
												type: "openFile",
												text: "./.clinerules",
												values: {
													create: true,
													content: "",
												},
											})
										}
									/>
								),
							}}
						/>
					</div>
				</div>

				<div
					style={{
						marginTop: "20px",
						paddingBottom: "60px",
						borderBottom: "1px solid var(--vscode-input-border)",
					}}>
					<h3 style={{ color: "var(--vscode-foreground)", marginBottom: "12px" }}>
						{t("prompts:supportPrompts.title")}
					</h3>
					<div
						style={{
							display: "flex",
							gap: "8px",
							alignItems: "center",
							marginBottom: "12px",
							flexWrap: "wrap",
							padding: "4px 0",
						}}>
						{Object.keys(supportPrompt.default).map((type) => (
							<button
								key={type}
								data-testid={`${type}-tab`}
								data-active={activeSupportTab === type ? "true" : "false"}
								onClick={() => setActiveSupportTab(type as SupportPromptType)}
								style={{
									padding: "4px 8px",
									border: "none",
									background: activeSupportTab === type ? "var(--vscode-button-background)" : "none",
									color:
										activeSupportTab === type
											? "var(--vscode-button-foreground)"
											: "var(--vscode-foreground)",
									cursor: "pointer",
									opacity: activeSupportTab === type ? 1 : 0.8,
									borderRadius: "3px",
									fontWeight: "bold",
								}}>
								{t(`prompts:supportPrompts.types.${type}.label`)}
							</button>
						))}
					</div>

					{/* Support prompt description */}
					<div
						style={{
							fontSize: "13px",
							color: "var(--vscode-descriptionForeground)",
							margin: "8px 0 16px",
						}}>
						{t(`prompts:supportPrompts.types.${activeSupportTab}.description`)}
					</div>

					{/* Show active tab content */}
					<div key={activeSupportTab}>
						<div
							style={{
								display: "flex",
								justifyContent: "space-between",
								alignItems: "center",
								marginBottom: "4px",
							}}>
							<div style={{ fontWeight: "bold" }}>{t("prompts:supportPrompts.prompt")}</div>
							<VSCodeButton
								appearance="icon"
								onClick={() => handleSupportReset(activeSupportTab)}
								title={t("prompts:supportPrompts.resetPrompt", { promptType: activeSupportTab })}>
								<span className="codicon codicon-discard"></span>
							</VSCodeButton>
						</div>

						<VSCodeTextArea
							value={getSupportPromptValue(activeSupportTab)}
							onChange={(e) => {
								const value =
									(e as CustomEvent)?.detail?.target?.value ||
									((e as any).target as HTMLTextAreaElement).value
								const trimmedValue = value.trim()
								updateSupportPrompt(activeSupportTab, trimmedValue || undefined)
							}}
							rows={6}
							resize="vertical"
							style={{ width: "100%" }}
						/>

						{activeSupportTab === "ENHANCE" && (
							<>
								<div>
									<div
										style={{
											color: "var(--vscode-foreground)",
											fontSize: "13px",
											marginBottom: "20px",
											marginTop: "5px",
										}}></div>
									<div style={{ marginBottom: "12px" }}>
										<div style={{ marginBottom: "8px" }}>
											<div style={{ fontWeight: "bold", marginBottom: "4px" }}>
												{t("prompts:supportPrompts.enhance.apiConfiguration")}
											</div>
											<div
												style={{
													fontSize: "13px",
													color: "var(--vscode-descriptionForeground)",
												}}>
												{t("prompts:supportPrompts.enhance.apiConfigDescription")}
											</div>
										</div>
										<VSCodeDropdown
											value={enhancementApiConfigId || ""}
											data-testid="api-config-dropdown"
											onChange={(e: any) => {
												const value = e.detail?.target?.value || e.target?.value
												setEnhancementApiConfigId(value)
												vscode.postMessage({
													type: "enhancementApiConfigId",
													text: value,
												})
											}}
											style={{ width: "300px" }}>
											<VSCodeOption value="">
												{t("prompts:supportPrompts.enhance.useCurrentConfig")}
											</VSCodeOption>
											{(listApiConfigMeta || []).map((config) => (
												<VSCodeOption key={config.id} value={config.id}>
													{config.name}
												</VSCodeOption>
											))}
										</VSCodeDropdown>
									</div>
								</div>

								<div style={{ marginTop: "12px" }}>
									<VSCodeTextArea
										value={testPrompt}
										onChange={(e) => setTestPrompt((e.target as HTMLTextAreaElement).value)}
										placeholder={t("prompts:supportPrompts.enhance.testPromptPlaceholder")}
										rows={3}
										resize="vertical"
										style={{ width: "100%" }}
										data-testid="test-prompt-textarea"
									/>
									<div
										style={{
											marginTop: "8px",
											display: "flex",
											justifyContent: "flex-start",
											alignItems: "center",
											gap: 8,
										}}>
										<VSCodeButton
											onClick={handleTestEnhancement}
											disabled={isEnhancing}
											appearance="primary">
											{t("prompts:supportPrompts.enhance.previewButton")}
										</VSCodeButton>
									</div>
								</div>
							</>
						)}
					</div>
				</div>
			</TabContent>

			{isCreateModeDialogOpen && (
				<div
					style={{
						position: "fixed",
						inset: 0,
						display: "flex",
						justifyContent: "flex-end",
						backgroundColor: "rgba(0, 0, 0, 0.5)",
						zIndex: 1000,
					}}>
					<div
						style={{
							width: "calc(100vw - 100px)",
							height: "100%",
							backgroundColor: "var(--vscode-editor-background)",
							boxShadow: "-2px 0 5px rgba(0, 0, 0, 0.2)",
							display: "flex",
							flexDirection: "column",
							position: "relative",
						}}>
						<div
							style={{
								flex: 1,
								padding: "20px",
								overflowY: "auto",
								minHeight: 0,
							}}>
							<VSCodeButton
								appearance="icon"
								onClick={() => setIsCreateModeDialogOpen(false)}
								style={{
									position: "absolute",
									top: "20px",
									right: "20px",
								}}>
								<span className="codicon codicon-close"></span>
							</VSCodeButton>
							<h2 style={{ margin: "0 0 16px" }}>{t("prompts:createModeDialog.title")}</h2>
							<div style={{ marginBottom: "16px" }}>
								<div style={{ fontWeight: "bold", marginBottom: "4px" }}>
									{t("prompts:createModeDialog.name.label")}
								</div>
								<VSCodeTextField
									value={newModeName}
									onChange={(e: Event | React.FormEvent<HTMLElement>) => {
										const target =
											(e as CustomEvent)?.detail?.target ||
											((e as any).target as HTMLInputElement)
										handleNameChange(target.value)
									}}
									style={{ width: "100%" }}
								/>
								{nameError && (
									<div className="text-xs text-vscode-errorForeground mt-1">{nameError}</div>
								)}
							</div>
							<div style={{ marginBottom: "16px" }}>
								<div style={{ fontWeight: "bold", marginBottom: "4px" }}>
									{t("prompts:createModeDialog.slug.label")}
								</div>
								<VSCodeTextField
									value={newModeSlug}
									onChange={(e: Event | React.FormEvent<HTMLElement>) => {
										const target =
											(e as CustomEvent)?.detail?.target ||
											((e as any).target as HTMLInputElement)
										setNewModeSlug(target.value)
									}}
									style={{ width: "100%" }}
								/>
								<div
									style={{
										fontSize: "12px",
										color: "var(--vscode-descriptionForeground)",
										marginTop: "4px",
									}}>
									{t("prompts:createModeDialog.slug.description")}
								</div>
								{slugError && (
									<div className="text-xs text-vscode-errorForeground mt-1">{slugError}</div>
								)}
							</div>
							<div style={{ marginBottom: "16px" }}>
								<div style={{ fontWeight: "bold", marginBottom: "4px" }}>
									{t("prompts:createModeDialog.saveLocation.label")}
								</div>
								<div className="text-sm text-vscode-descriptionForeground mb-2">
									{t("prompts:createModeDialog.saveLocation.description")}
								</div>
								<VSCodeRadioGroup
									value={newModeSource}
									onChange={(e: Event | React.FormEvent<HTMLElement>) => {
										const target = ((e as CustomEvent)?.detail?.target ||
											(e.target as HTMLInputElement)) as HTMLInputElement
										setNewModeSource(target.value as ModeSource)
									}}>
									<VSCodeRadio value="global">
										{t("prompts:createModeDialog.saveLocation.global.label")}
										<div
											style={{
												fontSize: "12px",
												color: "var(--vscode-descriptionForeground)",
												marginTop: "2px",
											}}>
											{t("prompts:createModeDialog.saveLocation.global.description")}
										</div>
									</VSCodeRadio>
									<VSCodeRadio value="project">
<<<<<<< HEAD
										Project-specific (.kilocodemodes)
=======
										{t("prompts:createModeDialog.saveLocation.project.label")}
>>>>>>> 95ba760d
										<div className="text-xs text-vscode-descriptionForeground mt-0.5">
											{t("prompts:createModeDialog.saveLocation.project.description")}
										</div>
									</VSCodeRadio>
								</VSCodeRadioGroup>
							</div>

							<div style={{ marginBottom: "16px" }}>
								<div style={{ fontWeight: "bold", marginBottom: "4px" }}>
									{t("prompts:createModeDialog.roleDefinition.label")}
								</div>
								<div
									style={{
										fontSize: "13px",
										color: "var(--vscode-descriptionForeground)",
										marginBottom: "8px",
									}}>
<<<<<<< HEAD
									Define Kilo Code's expertise and personality for this mode.
=======
									{t("prompts:createModeDialog.roleDefinition.description")}
>>>>>>> 95ba760d
								</div>
								<VSCodeTextArea
									value={newModeRoleDefinition}
									onChange={(e) => {
										const value =
											(e as CustomEvent)?.detail?.target?.value ||
											((e as any).target as HTMLTextAreaElement).value
										setNewModeRoleDefinition(value)
									}}
									rows={4}
									resize="vertical"
									style={{ width: "100%" }}
								/>
								{roleDefinitionError && (
									<div className="text-xs text-vscode-errorForeground mt-1">
										{roleDefinitionError}
									</div>
								)}
							</div>
							<div style={{ marginBottom: "16px" }}>
								<div style={{ fontWeight: "bold", marginBottom: "4px" }}>
									{t("prompts:createModeDialog.tools.label")}
								</div>
								<div
									style={{
										fontSize: "13px",
										color: "var(--vscode-descriptionForeground)",
										marginBottom: "8px",
									}}>
									{t("prompts:createModeDialog.tools.description")}
								</div>
								<div
									style={{
										display: "grid",
										gridTemplateColumns: "repeat(auto-fill, minmax(200px, 1fr))",
										gap: "8px",
									}}>
									{availableGroups.map((group) => (
										<VSCodeCheckbox
											key={group}
											checked={newModeGroups.some((g) => getGroupName(g) === group)}
											onChange={(e: Event | React.FormEvent<HTMLElement>) => {
												const target =
													(e as CustomEvent)?.detail?.target || (e.target as HTMLInputElement)
												const checked = target.checked
												if (checked) {
													setNewModeGroups([...newModeGroups, group])
												} else {
													setNewModeGroups(
														newModeGroups.filter((g) => getGroupName(g) !== group),
													)
												}
											}}>
											{t(`prompts:tools.toolNames.${group}`)}
										</VSCodeCheckbox>
									))}
								</div>
								{groupsError && (
									<div className="text-xs text-vscode-errorForeground mt-1">{groupsError}</div>
								)}
							</div>
							<div style={{ marginBottom: "16px" }}>
								<div style={{ fontWeight: "bold", marginBottom: "4px" }}>
									{t("prompts:createModeDialog.customInstructions.label")}
								</div>
								<div
									style={{
										fontSize: "13px",
										color: "var(--vscode-descriptionForeground)",
										marginBottom: "8px",
									}}>
									{t("prompts:createModeDialog.customInstructions.description")}
								</div>
								<VSCodeTextArea
									value={newModeCustomInstructions}
									onChange={(e) => {
										const value =
											(e as CustomEvent)?.detail?.target?.value ||
											((e as any).target as HTMLTextAreaElement).value
										setNewModeCustomInstructions(value)
									}}
									rows={4}
									resize="vertical"
									style={{ width: "100%" }}
								/>
							</div>
						</div>
						<div
							style={{
								display: "flex",
								justifyContent: "flex-end",
								padding: "12px 20px",
								gap: "8px",
								borderTop: "1px solid var(--vscode-editor-lineHighlightBorder)",
								backgroundColor: "var(--vscode-editor-background)",
							}}>
							<VSCodeButton onClick={() => setIsCreateModeDialogOpen(false)}>
								{t("prompts:createModeDialog.buttons.cancel")}
							</VSCodeButton>
							<VSCodeButton appearance="primary" onClick={handleCreateMode}>
								{t("prompts:createModeDialog.buttons.create")}
							</VSCodeButton>
						</div>
					</div>
				</div>
			)}

			{isDialogOpen && (
				<div
					style={{
						position: "fixed",
						inset: 0,
						display: "flex",
						justifyContent: "flex-end",
						backgroundColor: "rgba(0, 0, 0, 0.5)",
						zIndex: 1000,
					}}>
					<div
						style={{
							width: "calc(100vw - 100px)",
							height: "100%",
							backgroundColor: "var(--vscode-editor-background)",
							boxShadow: "-2px 0 5px rgba(0, 0, 0, 0.2)",
							display: "flex",
							flexDirection: "column",
							position: "relative",
						}}>
						<div
							style={{
								flex: 1,
								padding: "20px",
								overflowY: "auto",
								minHeight: 0,
							}}>
							<VSCodeButton
								appearance="icon"
								onClick={() => setIsDialogOpen(false)}
								style={{
									position: "absolute",
									top: "20px",
									right: "20px",
								}}>
								<span className="codicon codicon-close"></span>
							</VSCodeButton>
							<h2 style={{ margin: "0 0 16px" }}>
								{selectedPromptTitle ||
									t("prompts:systemPrompt.title", { modeName: getCurrentMode()?.name || "Code" })}
							</h2>
							<pre
								style={{
									padding: "8px",
									whiteSpace: "pre-wrap",
									wordBreak: "break-word",
									fontFamily: "var(--vscode-editor-font-family)",
									fontSize: "var(--vscode-editor-font-size)",
									color: "var(--vscode-editor-foreground)",
									backgroundColor: "var(--vscode-editor-background)",
									border: "1px solid var(--vscode-editor-lineHighlightBorder)",
									borderRadius: "4px",
									overflowY: "auto",
								}}>
								{selectedPromptContent}
							</pre>
						</div>
						<div
							style={{
								display: "flex",
								justifyContent: "flex-end",
								padding: "12px 20px",
								borderTop: "1px solid var(--vscode-editor-lineHighlightBorder)",
								backgroundColor: "var(--vscode-editor-background)",
							}}>
							<VSCodeButton onClick={() => setIsDialogOpen(false)}>
								{t("prompts:createModeDialog.close")}
							</VSCodeButton>
						</div>
					</div>
				</div>
			)}
		</Tab>
	)
}

export default PromptsView<|MERGE_RESOLUTION|>--- conflicted
+++ resolved
@@ -467,11 +467,7 @@
 												setShowConfigMenu(false)
 											}}
 											onClick={(e) => e.preventDefault()}>
-<<<<<<< HEAD
-											Edit Project Modes (.kilocodemodes)
-=======
 											{t("prompts:modes.editProjectModes")}
->>>>>>> 95ba760d
 										</div>
 									</div>
 								)}
@@ -480,11 +476,7 @@
 					</div>
 
 					<div className="text-sm text-vscode-descriptionForeground mb-3">
-<<<<<<< HEAD
-						Hit the + to create a new custom mode, or just ask Kilo Code in chat to create one for you!
-=======
 						{t("prompts:modes.createModeHelpText")}
->>>>>>> 95ba760d
 					</div>
 
 					<div className="flex gap-2 items-center mb-3 flex-wrap py-1">
@@ -566,12 +558,7 @@
 							)}
 						</div>
 						<div className="text-sm text-vscode-descriptionForeground mb-2">
-<<<<<<< HEAD
-							Define Kilo Code's expertise and personality for this mode. This description shapes how Kilo
-							Code presents itself and approaches tasks.
-=======
 							{t("prompts:roleDefinition.description")}
->>>>>>> 95ba760d
 						</div>
 						<VSCodeTextArea
 							value={(() => {
@@ -892,14 +879,7 @@
 								marginTop: "5px",
 								color: "var(--vscode-descriptionForeground)",
 							}}>
-<<<<<<< HEAD
-							When enabled, Kilo Code allows you to create custom modes using prompts like ‘Make me a
-							custom mode that…’. Disabling this reduces your system prompt by about 700 tokens when this
-							feature isn’t needed. When disabled you can still manually create custom modes using the +
-							button above or by editing the related config JSON.
-=======
 							{t("prompts:customModeCreation.description")}
->>>>>>> 95ba760d
 						</p>
 					</div>
 
@@ -953,15 +933,7 @@
 					</h3>
 
 					<div className="text-sm text-vscode-descriptionForeground mb-2">
-<<<<<<< HEAD
-						These instructions apply to all modes. They provide a base set of behaviors that can be enhanced
-						by mode-specific instructions below.
-						<br />
-						If you would like Kilo Code to think and speak in a different language than your editor display
-						language ({i18next.language}), you can specify it here.
-=======
 						{t("prompts:globalCustomInstructions.description", { language: i18next.language })}
->>>>>>> 95ba760d
 					</div>
 					<VSCodeTextArea
 						value={customInstructions ?? ""}
@@ -1279,11 +1251,7 @@
 										</div>
 									</VSCodeRadio>
 									<VSCodeRadio value="project">
-<<<<<<< HEAD
-										Project-specific (.kilocodemodes)
-=======
 										{t("prompts:createModeDialog.saveLocation.project.label")}
->>>>>>> 95ba760d
 										<div className="text-xs text-vscode-descriptionForeground mt-0.5">
 											{t("prompts:createModeDialog.saveLocation.project.description")}
 										</div>
@@ -1301,11 +1269,7 @@
 										color: "var(--vscode-descriptionForeground)",
 										marginBottom: "8px",
 									}}>
-<<<<<<< HEAD
-									Define Kilo Code's expertise and personality for this mode.
-=======
 									{t("prompts:createModeDialog.roleDefinition.description")}
->>>>>>> 95ba760d
 								</div>
 								<VSCodeTextArea
 									value={newModeRoleDefinition}
