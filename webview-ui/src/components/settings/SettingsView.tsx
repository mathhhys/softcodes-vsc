--- conflicted
+++ resolved
@@ -19,14 +19,8 @@
 // kilocode_change
 import { ensureBodyPointerEventsRestored } from "@/utils/fixPointerEvents"
 
-<<<<<<< HEAD
-import { ExperimentId } from "../../../../src/shared/experiments"
-import { ApiConfiguration } from "../../../../src/shared/api"
-=======
 import { ExperimentId } from "@roo/shared/experiments"
-import { TelemetrySetting } from "@roo/shared/TelemetrySetting"
 import { ApiConfiguration } from "@roo/shared/api"
->>>>>>> 702e5a5b
 
 import { vscode } from "@/utils/vscode"
 import { ExtensionStateContextType, useExtensionState } from "@/context/ExtensionStateContext"
@@ -155,11 +149,8 @@
 		showRooIgnoredFiles,
 		remoteBrowserEnabled,
 		maxReadFileLine,
-<<<<<<< HEAD
 		showAutoApproveMenu, // kilocode_change
-=======
 		terminalCompressProgressBar,
->>>>>>> 702e5a5b
 	} = cachedState
 
 	// Make sure apiConfiguration is initialized and managed by SettingsView.
