--- conflicted
+++ resolved
@@ -68,11 +68,7 @@
 
 	return (
 		<div {...props}>
-<<<<<<< HEAD
-			<SectionHeader description="Allow Kilo Code to automatically perform operations without requiring approval. Enable these settings only if you fully trust the AI and understand the associated security risks.">
-=======
 			<SectionHeader description={t("settings:autoApprove.description")}>
->>>>>>> 95ba760d
 				<div className="flex items-center gap-2">
 					<CheckCheck className="w-4" />
 					<div>{t("settings:sections.autoApprove")}</div>
@@ -87,16 +83,9 @@
 						data-testid="always-allow-readonly-checkbox">
 						<span className="font-medium">{t("settings:autoApprove.readOnly.label")}</span>
 					</VSCodeCheckbox>
-<<<<<<< HEAD
-					<p className="text-vscode-descriptionForeground text-sm mt-0">
-						When enabled, Kilo Code will automatically view directory contents and read files without
-						requiring you to click the Approve button.
-					</p>
-=======
 					<div className="text-vscode-descriptionForeground text-sm mt-1">
 						{t("settings:autoApprove.readOnly.description")}
 					</div>
->>>>>>> 95ba760d
 				</div>
 
 				<div>
