--- conflicted
+++ resolved
@@ -1,67 +1,39 @@
-import { useCallback, useEffect, useRef, useState, useMemo } from "react"
+import { useCallback, useEffect, useRef, useState } from "react"
 import { useEvent } from "react-use"
 import { QueryClient, QueryClientProvider } from "@tanstack/react-query"
 
 import { ExtensionMessage } from "@roo/ExtensionMessage"
 import TranslationProvider from "./i18n/TranslationContext"
-import { MarketplaceViewStateManager } from "./components/marketplace/MarketplaceViewStateManager"
+// import { MarketplaceViewStateManager } from "./components/marketplace/MarketplaceViewStateManager" // kilocode_change: we have our own marketplace
 
 import { vscode } from "./utils/vscode"
 import { ExtensionStateContextProvider, useExtensionState } from "./context/ExtensionStateContext"
 import ChatView, { ChatViewRef } from "./components/chat/ChatView"
 import HistoryView from "./components/history/HistoryView"
 import SettingsView, { SettingsViewRef } from "./components/settings/SettingsView"
-<<<<<<< HEAD
 import WelcomeView from "./components/kilocode/Welcome/WelcomeView" // kilocode_change
 import ProfileView from "./components/kilocode/profile/ProfileView" // kilocode_change
-=======
-import WelcomeView from "./components/welcome/WelcomeView"
-import McpView from "./components/mcp/McpView"
-import { MarketplaceView } from "./components/marketplace/MarketplaceView"
->>>>>>> 23bbad04
 import ModesView from "./components/modes/ModesView"
 import { HumanRelayDialog } from "./components/human-relay/HumanRelayDialog"
 import BottomControls from "./components/kilocode/BottomControls" // kilocode_change
-import { AccountView } from "./components/account/AccountView"
 
-<<<<<<< HEAD
-type Tab = "settings" | "history" | "mcp" | "modes" | "chat" | "account" | "profile" // kilocode_change: add "profile"
-=======
-type Tab = "settings" | "history" | "mcp" | "modes" | "chat" | "marketplace" | "account"
->>>>>>> 23bbad04
+type Tab = "settings" | "history" | "mcp" | "modes" | "chat" | "marketplace" | "account" | "profile" // kilocode_change: add "profile"
 
 const tabsByMessageAction: Partial<Record<NonNullable<ExtensionMessage["action"]>, Tab>> = {
 	chatButtonClicked: "chat",
 	settingsButtonClicked: "settings",
 	promptsButtonClicked: "modes",
 	historyButtonClicked: "history",
-<<<<<<< HEAD
 	profileButtonClicked: "profile",
-=======
 	marketplaceButtonClicked: "marketplace",
->>>>>>> 23bbad04
 	accountButtonClicked: "account",
 }
 
 const App = () => {
-<<<<<<< HEAD
-	const { didHydrateState, showWelcome, shouldShowAnnouncement, cloudUserInfo } = useExtensionState()
-=======
-	const {
-		didHydrateState,
-		showWelcome,
-		shouldShowAnnouncement,
-		telemetrySetting,
-		telemetryKey,
-		machineId,
-		experiments,
-		cloudUserInfo,
-		cloudIsAuthenticated,
-	} = useExtensionState()
->>>>>>> 23bbad04
+	const { didHydrateState, showWelcome, shouldShowAnnouncement, experiments } = useExtensionState()
 
 	// Create a persistent state manager
-	const marketplaceStateManager = useMemo(() => new MarketplaceViewStateManager(), [])
+	// const marketplaceStateManager = useMemo(() => new MarketplaceViewStateManager(), []) // kilocode_change: we have or own marketplace
 
 	const [showAnnouncement, setShowAnnouncement] = useState(false)
 	const [tab, setTab] = useState<Tab>("chat")
@@ -96,7 +68,6 @@
 			const message: ExtensionMessage = e.data
 
 			if (message.type === "action" && message.action) {
-<<<<<<< HEAD
 				// kilocode_change begin
 				if (message.action === "focusChatInput") {
 					if (tab !== "chat") {
@@ -107,13 +78,6 @@
 				}
 				// kilocode_change end
 
-				const newTab = tabsByMessageAction[message.action]
-				const section = message.values?.section as string | undefined
-
-				if (newTab) {
-					switchTab(newTab)
-					setCurrentSection(section)
-=======
 				// Handle switchTab action with tab parameter
 				if (message.action === "switchTab" && message.tab) {
 					const targetTab = message.tab as Tab
@@ -136,7 +100,6 @@
 						switchTab(newTab)
 						setCurrentSection(section)
 					}
->>>>>>> 23bbad04
 				}
 			}
 
@@ -149,12 +112,8 @@
 				chatViewRef.current?.acceptInput()
 			}
 		},
-<<<<<<< HEAD
 		// kilocode_change: add tab
-		[tab, switchTab],
-=======
-		[switchTab, experiments],
->>>>>>> 23bbad04
+		[tab, switchTab, experiments],
 	)
 
 	useEvent("message", onMessage)
@@ -184,17 +143,16 @@
 			{tab === "settings" && (
 				<SettingsView ref={settingsRef} onDone={() => switchTab("chat")} targetSection={currentSection} /> // kilocode_change
 			)}
-<<<<<<< HEAD
+			{/* kilocode_change: add profileview */}
 			{tab === "profile" && <ProfileView onDone={() => switchTab("chat")} />}
-			{/*  kilocode_change: isAuthenticated = false because no roo cloud */}
-=======
-			{tab === "marketplace" && (
+			{/* kilocode_change: we have our own market place */}
+			{/* {tab === "marketplace" && (
 				<MarketplaceView stateManager={marketplaceStateManager} onDone={() => switchTab("chat")} />
-			)}
->>>>>>> 23bbad04
-			{tab === "account" && (
+			)} */}
+			{/* kilocode_change: we have our own profile view */}
+			{/* {tab === "account" && (
 				<AccountView userInfo={cloudUserInfo} isAuthenticated={false} onDone={() => switchTab("chat")} />
-			)}
+			)} */}
 			<ChatView
 				ref={chatViewRef}
 				isHidden={tab !== "chat"}
