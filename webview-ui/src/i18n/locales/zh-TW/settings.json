{
	"common": {
		"save": "儲存",
		"done": "完成",
		"cancel": "取消",
		"reset": "重設",
		"select": "選擇"
	},
	"header": {
		"title": "設定",
		"saveButtonTooltip": "儲存變更",
		"nothingChangedTooltip": "無任何變更",
		"doneButtonTooltip": "捨棄未儲存的變更並關閉設定面板"
	},
	"unsavedChangesDialog": {
		"title": "未儲存的變更",
		"description": "是否要取消變更並繼續？",
		"cancelButton": "取消",
		"discardButton": "取消變更"
	},
	"sections": {
		"providers": "供應商",
		"autoApprove": "自動核准",
		"browser": "瀏覽器/電腦使用",
		"checkpoints": "檢查點",
		"notifications": "通知",
		"contextManagement": "上下文管理",
		"terminal": "終端機",
		"advanced": "進階",
		"experimental": "實驗性功能",
		"language": "語言",
		"about": "關於 Kilo Code",
		"mcp": "MCP 伺服器"
	},
	"autoApprove": {
<<<<<<< HEAD
		"description": "允許 Kilo Code 無需批准即執行操作。僅在您完全信任 AI 並了解相關安全風險時啟用這些設定。",
		"readOnly": {
			"label": "始終批准只讀操作",
			"description": "啟用後，Kilo Code 將自動查看目錄內容和讀取文件，無需點擊批准按鈕。",
			"outsideWorkspace": {
				"label": "包含工作區外的檔案",
				"description": "允許 Kilo Code 讀取當前工作區外的檔案，無需批准。"
=======
		"description": "允許 Roo 無需核准即執行操作。僅在您完全信任 AI 並了解相關安全風險時啟用這些設定。",
		"readOnly": {
			"label": "始終核准唯讀操作",
			"description": "啟用後，Roo 將自動檢視目錄內容並讀取檔案，無需點選核准按鈕。",
			"outsideWorkspace": {
				"label": "包含工作區外的檔案",
				"description": "允許 Roo 讀取目前工作區外的檔案，無需核准。"
>>>>>>> 3d3c97e5
			}
		},
		"write": {
			"label": "始終核准寫入操作",
			"description": "自動建立和編輯文件而無需核准",
			"delayLabel": "寫入後延遲以允許診斷偵測潛在問題",
			"outsideWorkspace": {
				"label": "包含工作區外的檔案",
<<<<<<< HEAD
				"description": "允許 Kilo Code 在當前工作區外建立和編輯檔案，無需批准。"
=======
				"description": "允許 Roo 在目前工作區外建立和編輯檔案，無需核准。"
>>>>>>> 3d3c97e5
			}
		},
		"browser": {
			"label": "始終核准瀏覽器操作",
			"description": "自動執行瀏覽器操作而無需核准",
			"note": "注意：僅適用於模型支援電腦使用時"
		},
		"retry": {
			"label": "始終重試失敗的 API 請求",
			"description": "當伺服器回傳錯誤回應時自動重試失敗的 API 請求",
			"delayLabel": "重試請求前的延遲"
		},
		"mcp": {
			"label": "始終核准 MCP 工具",
			"description": "在 MCP 伺服器檢視中啟用個別 MCP 工具的自動核准（需要此設定和工具的「始終允許」核取方塊）"
		},
		"modeSwitch": {
			"label": "始終核准模式切換",
			"description": "自動在不同模式之間切換而無需核准"
		},
		"subtasks": {
			"label": "始終核准子工作的建立和完成",
			"description": "允許建立和完成子工作而無需核准"
		},
		"execute": {
			"label": "始終核准允許的執行操作",
			"description": "自動執行允許的終端機命令而無需核准",
			"allowedCommands": "允許自動執行的命令",
			"allowedCommandsDescription": "當「始終核准執行操作」啟用時可以自動執行的命令前綴。新增 * 以允許所有命令（請謹慎使用）。",
			"commandPlaceholder": "輸入命令前綴（例如 'git '）",
			"addButton": "新增"
		}
	},
	"providers": {
		"configProfile": "配置設定檔",
		"providerDocumentation": "{{provider}} 文件",
		"description": "儲存不同的 API 設定以快速切換供應商和設定。",
		"apiProvider": "API 供應商",
		"model": "模型",
		"nameEmpty": "名稱不能為空",
		"nameExists": "已存在同名的設定檔",
		"deleteProfile": "刪除設定檔",
		"invalidArnFormat": "ARN 格式無效。請檢查上方示例。",
		"enterNewName": "輸入新名稱",
		"addProfile": "新增設定檔",
		"renameProfile": "重新命名設定檔",
		"newProfile": "新建設定檔",
		"enterProfileName": "輸入設定檔名稱",
		"createProfile": "建立設定檔",
		"cannotDeleteOnlyProfile": "無法刪除唯一的設定檔",
		"vscodeLmDescription": "VS Code 語言模型 API 可以讓您使用其他擴充功能（如 GitHub Copilot）提供的模型。最簡單的方式是從 VS Code Marketplace 安裝 Copilot 和 Copilot Chat 擴充套件。",
		"awsCustomArnUse": "輸入您要使用的模型的有效 AWS Bedrock ARN。格式範例：",
		"awsCustomArnDesc": "確保 ARN 中的區域與您上面選擇的 AWS 區域相符。",
		"openRouterApiKey": "OpenRouter API 金鑰",
		"getOpenRouterApiKey": "取得 OpenRouter API 金鑰",
		"apiKeyStorageNotice": "API 金鑰安全儲存於 VSCode 金鑰儲存中",
		"glamaApiKey": "Glama API 金鑰",
		"getGlamaApiKey": "取得 Glama API 金鑰",
		"useCustomBaseUrl": "使用自訂基礎 URL",
		"requestyApiKey": "Requesty API 金鑰",
		"getRequestyApiKey": "取得 Requesty API 金鑰",
		"openRouterTransformsText": "將提示和訊息鏈壓縮到上下文大小 (<a>OpenRouter 轉換</a>)",
		"anthropicApiKey": "Anthropic API 金鑰",
		"getAnthropicApiKey": "取得 Anthropic API 金鑰",
		"deepSeekApiKey": "DeepSeek API 金鑰",
		"getDeepSeekApiKey": "取得 DeepSeek API 金鑰",
		"geminiApiKey": "Gemini API 金鑰",
		"getGeminiApiKey": "取得 Gemini API 金鑰",
		"openAiApiKey": "OpenAI API 金鑰",
		"openAiBaseUrl": "基礎 URL",
		"getOpenAiApiKey": "取得 OpenAI API 金鑰",
		"mistralApiKey": "Mistral API 金鑰",
		"getMistralApiKey": "取得 Mistral/Codestral API 金鑰",
		"codestralBaseUrl": "Codestral 基礎 URL（選用）",
		"codestralBaseUrlDesc": "設定 Codestral 模型的替代 URL。",
		"awsCredentials": "AWS 認證",
		"awsProfile": "AWS Profile",
		"awsProfileName": "AWS Profile 名稱",
		"awsAccessKey": "AWS Access Key",
		"awsSecretKey": "AWS Secret Key",
		"awsSessionToken": "AWS 工作階段權杖",
		"awsRegion": "AWS 區域",
		"awsCrossRegion": "使用跨區域推論",
		"enablePromptCaching": "啟用提示快取",
		"enablePromptCachingTitle": "啟用提示快取以提升支援的模型效能並降低成本。",
		"cacheUsageNote": "注意：如果您沒有看到快取使用情況，請嘗試選擇其他模型，然後重新選擇您想要的模型。",
		"vscodeLmModel": "語言模型",
		"vscodeLmWarning": "注意：此整合功能仍處於實驗階段，各供應商的支援程度可能不同。如果出現模型不支援的錯誤，通常是供應商方面的問題。",
		"googleCloudSetup": {
			"title": "要使用 Google Cloud Vertex AI，您需要：",
			"step1": "1. 建立 Google Cloud 帳戶，啟用 Vertex AI API 並啟用所需的 Claude 模型。",
			"step2": "2. 安裝 Google Cloud CLI 並設定應用程式預設憑證。",
			"step3": "3. 或建立具有憑證的服務帳戶。"
		},
		"googleCloudCredentials": "Google Cloud 憑證",
		"googleCloudKeyFile": "Google Cloud 金鑰檔案路徑",
		"googleCloudProjectId": "Google Cloud 專案 ID",
		"googleCloudRegion": "Google Cloud 區域",
		"lmStudio": {
			"baseUrl": "基礎 URL（選用）",
			"modelId": "模型 ID",
			"speculativeDecoding": "啟用預測性解碼",
			"draftModelId": "草稿模型 ID",
			"draftModelDesc": "草稿模型必須來自相同模型系列才能正確運作。",
			"selectDraftModel": "選擇草稿模型",
<<<<<<< HEAD
			"noModelsFound": "未找到草稿模型。請確保 LM Studio 以伺服器模式運行。",
			"description": "LM Studio 允許您在本地電腦運行模型。詳細資訊請參閱快速入門指南。您需要啟動 LM Studio 的本地伺服器功能才能與此擴充功能搭配使用。<span>注意：</span> Kilo Code 使用複雜提示，與 Claude 模型搭配最佳。功能較弱的模型可能無法正常運作。"
=======
			"noModelsFound": "未找到草稿模型。請確保 LM Studio 以伺服器模式執行。",
			"description": "LM Studio 允許您在本機電腦執行模型。詳細資訊請參閱快速入門指南。您需要啟動 LM Studio 的本機伺服器功能才能與此擴充功能搭配使用。<span>注意：</span> Roo Code 使用複雜提示，與 Claude 模型搭配最佳。功能較弱的模型可能無法正常運作。"
>>>>>>> 3d3c97e5
		},
		"ollama": {
			"baseUrl": "基礎 URL（選用）",
			"modelId": "模型 ID",
<<<<<<< HEAD
			"description": "Ollama 允許您在本地電腦運行模型。請參閱快速入門指南。",
			"warning": "注意：Kilo Code 使用複雜提示，與 Claude 模型搭配最佳。功能較弱的模型可能無法正常運作。"
=======
			"description": "Ollama 允許您在本機電腦執行模型。請參閱快速入門指南。",
			"warning": "注意：Roo Code 使用複雜提示，與 Claude 模型搭配最佳。功能較弱的模型可能無法正常運作。"
>>>>>>> 3d3c97e5
		},
		"unboundApiKey": "Unbound API 金鑰",
		"getUnboundApiKey": "取得 Unbound API 金鑰",
		"humanRelay": {
			"description": "不需要 API 金鑰，但使用者需要協助將資訊複製並貼上到網頁聊天 AI。",
			"instructions": "使用期間會彈出對話框，並自動將目前訊息複製到剪貼簿。您需要將這些內容貼上到網頁版 AI（如 ChatGPT 或 Claude），然後將 AI 的回覆複製回對話框並點選確認按鈕。"
		},
		"openRouter": {
			"providerRouting": {
				"title": "OpenRouter 供應商路由",
				"description": "OpenRouter 會將請求路由到適合您模型的最佳可用供應商。預設情況下，請求會在頂尖供應商之間進行負載平衡以最大化正常運作時間。您也可以為此模型選擇特定的供應商。",
				"learnMore": "了解更多關於供應商路由的資訊"
			}
		},
		"customModel": {
			"capabilities": "設定自訂 OpenAI 相容模型的功能和定價。請謹慎設定模型功能，因為這會影響 Roo Code 的運作方式。",
			"maxTokens": {
				"label": "最大輸出 Token",
				"description": "模型能在一則回應中產生的最大 Token 數量。（設為 -1 則由伺服器決定最大值）"
			},
			"contextWindow": {
				"label": "上下文視窗大小",
				"description": "模型能處理的總 Token 數量（包含輸入和輸出）"
			},
			"imageSupport": {
				"label": "影像支援",
				"description": "此模型是否能夠處理和理解影像？"
			},
			"computerUse": {
				"label": "電腦使用",
				"description": "此模型是否能夠與瀏覽器互動？（例如 Claude 3.7 Sonnet）"
			},
			"promptCache": {
				"label": "提示快取",
				"description": "此模型是否能夠快取提示？"
			},
			"pricing": {
				"input": {
					"label": "輸入價格",
					"description": "輸入/提示每百萬 Token 的費用。這會影響向模型傳送內容和指令時的費用。"
				},
				"output": {
					"label": "輸出價格",
					"description": "模型回應每百萬 Token 的費用。這會影響模型產生內容的費用。"
				},
				"cacheReads": {
					"label": "快取讀取價格",
					"description": "每百萬 Token 的快取讀取費用。當從快取中取得已儲存的回應時，會收取此費用。"
				},
				"cacheWrites": {
					"label": "快取寫入價格",
					"description": "每百萬 Token 的快取寫入費用。當提示首次被儲存至快取時，會收取此費用。"
				}
			},
			"resetDefaults": "重設為預設值"
		}
	},
	"browser": {
		"enable": {
			"label": "啟用瀏覽器工具",
<<<<<<< HEAD
			"description": "啟用後，Kilo Code 可在使用支援電腦使用的模型時使用瀏覽器互動。"
=======
			"description": "啟用後，Roo 可在使用支援電腦使用的模型時使用瀏覽器與網站互動。"
>>>>>>> 3d3c97e5
		},
		"viewport": {
			"label": "視窗大小",
			"description": "選擇瀏覽器互動的視窗大小。這會影響網站的顯示方式和互動方式。",
			"options": {
				"largeDesktop": "大型桌面 (1280x800)",
				"smallDesktop": "小型桌面 (900x600)",
				"tablet": "平板 (768x1024)",
				"mobile": "行動裝置 (360x640)"
			}
		},
		"screenshotQuality": {
			"label": "截圖品質",
			"description": "調整瀏覽器截圖的 WebP 品質。數值越高截圖越清晰，但會增加 token 用量。"
		},
		"remote": {
			"label": "使用遠端瀏覽器連線",
			"description": "連線到啟用遠端除錯的 Chrome 瀏覽器（--remote-debugging-port=9222）。",
			"urlPlaceholder": "自訂 URL（例如 http://localhost:9222）",
			"testButton": "測試連線",
			"testingButton": "測試中...",
			"instructions": "請輸入 DevTools Protocol 主機位址，或留空以自動偵測本機 Chrome 執行個體。「測試連線」按鈕將嘗試連線至您提供的自訂 URL，若未提供則會自動偵測。"
		}
	},
	"checkpoints": {
		"enable": {
			"label": "啟用自動檢查點",
<<<<<<< HEAD
			"description": "啟用後，Kilo Code 將在任務執行期間自動建立檢查點。"
=======
			"description": "啟用後，Roo 將在工作執行期間自動建立檢查點，使審核變更或回到早期狀態變得容易。"
>>>>>>> 3d3c97e5
		}
	},
	"notifications": {
		"sound": {
			"label": "啟用音效",
<<<<<<< HEAD
			"description": "啟用後，Kilo Code 將為通知播放音效",
=======
			"description": "啟用後，Roo 將為通知和事件播放音效。",
>>>>>>> 3d3c97e5
			"volumeLabel": "音量"
		},
		"tts": {
			"label": "啟用文字轉語音",
<<<<<<< HEAD
			"description": "啟用後，Kilo Code 將使用文字轉語音朗讀回應",
=======
			"description": "啟用後，Roo 將使用文字轉語音功能朗讀其回應。",
>>>>>>> 3d3c97e5
			"speedLabel": "速度"
		}
	},
	"contextManagement": {
		"description": "控制 AI 上下文視窗中要包含哪些資訊，會影響 token 用量和回應品質",
		"openTabs": {
			"label": "開啟分頁的上下文限制",
			"description": "上下文中最多包含多少個 VS Code 開啟的分頁。數值越高提供的上下文越多，但 token 用量也會增加。"
		},
		"workspaceFiles": {
			"label": "工作區檔案的上下文限制",
			"description": "目前工作目錄中最多包含多少個檔案。數值越高提供的上下文越多，但 token 用量也會增加。"
		},
		"rooignore": {
<<<<<<< HEAD
			"label": "顯示 .kilocodeignore 檔案",
			"description": "啟用後，符合 .kilocodeignore 模式之檔案會顯示上鎖符號"
=======
			"label": "在列表和搜尋中顯示被 .rooignore 排除的檔案",
			"description": "啟用後，符合 .rooignore 規則的檔案會在列表中顯示並標示鎖定圖示。停用後，這些檔案將完全從檔案列表和搜尋結果中隱藏。"
>>>>>>> 3d3c97e5
		},
		"maxReadFile": {
			"label": "檔案讀取自動截斷閾值",
			"description": "當模型未指定起始/結束值時，Kilo Code 讀取的行數。如果此數值小於檔案總行數，Kilo Code 將產生程式碼定義的行號索引。特殊情況：-1 指示 Kilo Code 讀取整個檔案（不建立索引），0 指示不讀取任何行並僅提供行索引以取得最小上下文。較低的值可最小化初始上下文使用，允許後續精確的行範圍讀取。明確指定起始/結束的請求不受此設定限制。",
			"lines": "行",
			"always_full_read": "始終讀取整個檔案"
		}
	},
	"terminal": {
		"outputLineLimit": {
			"label": "終端機輸出行數限制",
			"description": "執行命令時終端機輸出的最大行數。超過此限制時，會從中間移除多餘的行數，以節省 token 用量。"
		},
		"shellIntegrationTimeout": {
			"label": "終端機 Shell 整合逾時",
			"description": "執行命令前等待 Shell 整合初始化的最長時間。如果您的 Shell 啟動較慢，且終端機出現「Shell 整合無法使用」的錯誤訊息，可能需要提高此數值。"
		}
	},
	"advanced": {
		"rateLimit": {
			"label": "速率限制",
			"description": "API 請求間的最短時間"
		},
		"diff": {
			"label": "透過差異比對編輯",
			"description": "啟用後，Roo 可更快速地編輯檔案，並自動拒絕不完整的整檔覆寫。搭配最新的 Claude 3.7 Sonnet 模型效果最佳。",
			"strategy": {
				"label": "差異比對策略",
				"options": {
					"standard": "標準（單一區塊）",
					"multiBlock": "實驗性：多區塊差異",
					"unified": "實驗性：統一差異"
				},
				"descriptions": {
					"standard": "標準策略一次只修改一個程式碼區塊。",
					"unified": "統一差異策略會嘗試多種比對方式，並選擇最佳方案。",
					"multiBlock": "多區塊策略可在單一請求中更新檔案內的多個程式碼區塊。"
				}
			},
			"matchPrecision": {
				"label": "比對精確度",
				"description": "此滑桿控制套用差異時程式碼區段的比對精確度。較低的數值允許更彈性的比對，但也會增加錯誤取代的風險。使用低於 100% 的數值時請特別謹慎。"
			}
		}
	},
	"experimental": {
		"warning": "⚠️",
		"DIFF_STRATEGY_UNIFIED": {
			"name": "使用實驗性統一差異比對策略",
			"description": "啟用實驗性的統一差異比對策略。此策略可能減少因模型錯誤而導致的重試次數，但也可能導致意外行為或錯誤的編輯。請務必了解風險，並願意仔細檢查所有變更後再啟用。"
		},
		"SEARCH_AND_REPLACE": {
			"name": "使用實驗性搜尋與取代工具",
<<<<<<< HEAD
			"description": "允許 Kilo Code 在單一請求中取代多個搜尋詞實例"
=======
			"description": "啟用實驗性的搜尋與取代工具，允許 Roo 在單一請求中取代多個符合的內容。"
>>>>>>> 3d3c97e5
		},
		"INSERT_BLOCK": {
			"name": "使用實驗性插入內容工具",
			"description": "啟用實驗性的插入內容工具，允許 Roo 直接在指定行號插入內容，而無需產生差異比對。"
		},
		"POWER_STEERING": {
			"name": "使用實驗性「動力輔助」模式",
			"description": "啟用後，Roo 將更頻繁地提醒模型目前模式的詳細設定。這能讓模型更嚴格遵守角色定義和自訂指令，但每則訊息會使用更多 token。"
		},
		"MULTI_SEARCH_AND_REPLACE": {
			"name": "使用實驗性多區塊差異比對工具",
			"description": "啟用後，Roo 將使用多區塊差異比對工具，嘗試在單一請求中更新檔案內的多個程式碼區塊。"
		}
	},
	"temperature": {
		"useCustom": "使用自訂溫度",
		"description": "控制模型回應的隨機性",
		"rangeDescription": "較高值使輸出更隨機，較低值更確定"
	},
	"modelInfo": {
		"supportsImages": "支援影像",
		"noImages": "不支援影像",
		"supportsComputerUse": "支援電腦使用",
		"noComputerUse": "不支援電腦使用",
		"supportsPromptCache": "支援提示快取",
		"noPromptCache": "不支援提示快取",
		"maxOutput": "最大輸出",
		"inputPrice": "輸入價格",
		"outputPrice": "輸出價格",
		"cacheReadsPrice": "快取讀取價格",
		"cacheWritesPrice": "快取寫入價格",
		"enableStreaming": "啟用串流輸出",
		"enableR1Format": "啟用 R1 模型參數",
		"enableR1FormatTips": "使用 QWQ 等 R1 模型時必須啟用，以避免發生 400 錯誤",
		"useAzure": "使用 Azure",
		"azureApiVersion": "設定 Azure API 版本",
		"gemini": {
			"freeRequests": "* 每分鐘可免費使用 {{count}} 次請求，超過後將依提示大小計費。",
			"pricingDetails": "詳細資訊請參閱定價說明。"
		}
	},
	"modelPicker": {
<<<<<<< HEAD
		"automaticFetch": "擴充功能會自動取得 {{serviceName}} 上最新模型列表。若不確定選擇，Kilo Code 與 {{defaultModelId}} 搭配最佳。",
=======
		"automaticFetch": "此擴充功能會自動從 <serviceLink>{{serviceName}}</serviceLink> 取得最新的可用模型清單。如果不確定要選哪個模型，建議使用 <defaultModelLink>{{defaultModelId}}</defaultModelLink>，這是與 Roo Code 最佳搭配的模型。您也可以搜尋「free」來檢視目前可用的免費選項。",
>>>>>>> 3d3c97e5
		"label": "模型",
		"searchPlaceholder": "搜尋",
		"noMatchFound": "找不到符合的項目",
		"useCustomModel": "使用自訂模型：{{modelId}}"
	},
	"footer": {
<<<<<<< HEAD
		"feedback": "若有問題或建議，請在 <githubLink>GitHub</githubLink> 建立 issue 或加入 <discordLink>Discord</discordLink>",
		"version": "Kilo Code v{{version}}",
		"telemetry": {
			"label": "允許匿名錯誤和使用報告",
			"description": "匿名資料協助改善 Kilo Code，絕不傳送程式碼或個人資訊"
=======
		"feedback": "若您有任何問題或建議，歡迎至 <githubLink>github.com/RooVetGit/Roo-Code</githubLink> 提出 issue，或加入 <redditLink>reddit.com/r/RooCode</redditLink> 或 <discordLink>discord.gg/roocode</discordLink> 討論。",
		"telemetry": {
			"label": "允許匿名錯誤與使用情況回報",
			"description": "透過傳送匿名的使用資料與錯誤回報，協助改善 Roo Code。我們絕不會傳送您的程式碼、提示或個人資訊。詳細資訊請參閱我們的隱私權政策。"
>>>>>>> 3d3c97e5
		},
		"settings": {
			"import": "匯入",
			"export": "匯出",
			"reset": "重設"
		}
	},
	"thinkingBudget": {
		"maxTokens": "最大 token 數",
		"maxThinkingTokens": "最大思考 token 數"
	},
	"validation": {
		"apiKey": "請提供有效的 API 金鑰。",
		"awsRegion": "請選擇要用於 AWS Bedrock 的區域。",
		"googleCloud": "請提供有效的 Google Cloud 專案 ID 和區域。",
		"modelId": "請提供有效的模型 ID。",
		"modelSelector": "請提供有效的模型選擇器。",
		"openAi": "請提供有效的基礎 URL、API 金鑰和模型 ID。",
		"arn": {
			"invalidFormat": "ARN 格式無效，請檢查格式要求。",
			"regionMismatch": "警告：您 ARN 中的區域 ({{arnRegion}}) 與您選擇的區域 ({{region}}) 不符，可能導致存取問題。系統將使用 ARN 中指定的區域。"
		},
		"modelAvailability": "您指定的模型 ID ({{modelId}}) 目前無法使用，請選擇其他模型。"
	},
	"placeholders": {
		"apiKey": "請輸入 API 金鑰...",
		"profileName": "請輸入設定檔名稱",
		"accessKey": "請輸入存取金鑰...",
		"secretKey": "請輸入金鑰...",
		"sessionToken": "請輸入工作階段權杖...",
		"credentialsJson": "請輸入憑證 JSON...",
		"keyFilePath": "請輸入金鑰檔案路徑...",
		"projectId": "請輸入專案 ID...",
		"customArn": "請輸入 ARN（例：arn:aws:bedrock:us-east-1:123456789012:foundation-model/my-model）",
		"baseUrl": "請輸入基礎 URL...",
		"modelId": {
			"lmStudio": "例：meta-llama-3.1-8b-instruct",
			"lmStudioDraft": "例：lmstudio-community/llama-3.2-1b-instruct",
			"ollama": "例：llama3.1"
		},
		"numbers": {
			"maxTokens": "例：4096",
			"contextWindow": "例：128000",
			"inputPrice": "例：0.0001",
			"outputPrice": "例：0.0002",
			"cacheWritePrice": "例：0.00005"
		}
	},
	"defaults": {
		"ollamaUrl": "預設：http://localhost:11434",
		"lmStudioUrl": "預設：http://localhost:1234",
		"geminiUrl": "預設：https://generativelanguage.googleapis.com"
	},
	"labels": {
		"customArn": "自訂 ARN",
		"useCustomArn": "使用自訂 ARN..."
	}
}<|MERGE_RESOLUTION|>--- conflicted
+++ resolved
@@ -33,23 +33,13 @@
 		"mcp": "MCP 伺服器"
 	},
 	"autoApprove": {
-<<<<<<< HEAD
-		"description": "允許 Kilo Code 無需批准即執行操作。僅在您完全信任 AI 並了解相關安全風險時啟用這些設定。",
+		"description": "允許 Kilo Code 無需核准即執行操作。僅在您完全信任 AI 並了解相關安全風險時啟用這些設定。",
 		"readOnly": {
-			"label": "始終批准只讀操作",
-			"description": "啟用後，Kilo Code 將自動查看目錄內容和讀取文件，無需點擊批准按鈕。",
+			"label": "始終核准唯讀操作",
+			"description": "啟用後，Kilo Code 將自動檢視目錄內容並讀取檔案，無需點選核准按鈕。",
 			"outsideWorkspace": {
 				"label": "包含工作區外的檔案",
-				"description": "允許 Kilo Code 讀取當前工作區外的檔案，無需批准。"
-=======
-		"description": "允許 Roo 無需核准即執行操作。僅在您完全信任 AI 並了解相關安全風險時啟用這些設定。",
-		"readOnly": {
-			"label": "始終核准唯讀操作",
-			"description": "啟用後，Roo 將自動檢視目錄內容並讀取檔案，無需點選核准按鈕。",
-			"outsideWorkspace": {
-				"label": "包含工作區外的檔案",
-				"description": "允許 Roo 讀取目前工作區外的檔案，無需核准。"
->>>>>>> 3d3c97e5
+				"description": "允許 Kilo Code 讀取目前工作區外的檔案，無需核准。"
 			}
 		},
 		"write": {
@@ -58,11 +48,7 @@
 			"delayLabel": "寫入後延遲以允許診斷偵測潛在問題",
 			"outsideWorkspace": {
 				"label": "包含工作區外的檔案",
-<<<<<<< HEAD
-				"description": "允許 Kilo Code 在當前工作區外建立和編輯檔案，無需批准。"
-=======
-				"description": "允許 Roo 在目前工作區外建立和編輯檔案，無需核准。"
->>>>>>> 3d3c97e5
+				"description": "允許 Kilo Code 在目前工作區外建立和編輯檔案，無需核准。"
 			}
 		},
 		"browser": {
@@ -168,24 +154,14 @@
 			"draftModelId": "草稿模型 ID",
 			"draftModelDesc": "草稿模型必須來自相同模型系列才能正確運作。",
 			"selectDraftModel": "選擇草稿模型",
-<<<<<<< HEAD
-			"noModelsFound": "未找到草稿模型。請確保 LM Studio 以伺服器模式運行。",
-			"description": "LM Studio 允許您在本地電腦運行模型。詳細資訊請參閱快速入門指南。您需要啟動 LM Studio 的本地伺服器功能才能與此擴充功能搭配使用。<span>注意：</span> Kilo Code 使用複雜提示，與 Claude 模型搭配最佳。功能較弱的模型可能無法正常運作。"
-=======
 			"noModelsFound": "未找到草稿模型。請確保 LM Studio 以伺服器模式執行。",
-			"description": "LM Studio 允許您在本機電腦執行模型。詳細資訊請參閱快速入門指南。您需要啟動 LM Studio 的本機伺服器功能才能與此擴充功能搭配使用。<span>注意：</span> Roo Code 使用複雜提示，與 Claude 模型搭配最佳。功能較弱的模型可能無法正常運作。"
->>>>>>> 3d3c97e5
+			"description": "LM Studio 允許您在本機電腦執行模型。詳細資訊請參閱快速入門指南。您需要啟動 LM Studio 的本機伺服器功能才能與此擴充功能搭配使用。<span>注意：</span> Kilo Code 使用複雜提示，與 Claude 模型搭配最佳。功能較弱的模型可能無法正常運作。"
 		},
 		"ollama": {
 			"baseUrl": "基礎 URL（選用）",
 			"modelId": "模型 ID",
-<<<<<<< HEAD
-			"description": "Ollama 允許您在本地電腦運行模型。請參閱快速入門指南。",
+			"description": "Ollama 允許您在本機電腦執行模型。請參閱快速入門指南。",
 			"warning": "注意：Kilo Code 使用複雜提示，與 Claude 模型搭配最佳。功能較弱的模型可能無法正常運作。"
-=======
-			"description": "Ollama 允許您在本機電腦執行模型。請參閱快速入門指南。",
-			"warning": "注意：Roo Code 使用複雜提示，與 Claude 模型搭配最佳。功能較弱的模型可能無法正常運作。"
->>>>>>> 3d3c97e5
 		},
 		"unboundApiKey": "Unbound API 金鑰",
 		"getUnboundApiKey": "取得 Unbound API 金鑰",
@@ -201,7 +177,7 @@
 			}
 		},
 		"customModel": {
-			"capabilities": "設定自訂 OpenAI 相容模型的功能和定價。請謹慎設定模型功能，因為這會影響 Roo Code 的運作方式。",
+			"capabilities": "設定自訂 OpenAI 相容模型的功能和定價。請謹慎設定模型功能，因為這會影響 Kilo Code 的運作方式。",
 			"maxTokens": {
 				"label": "最大輸出 Token",
 				"description": "模型能在一則回應中產生的最大 Token 數量。（設為 -1 則由伺服器決定最大值）"
@@ -246,11 +222,7 @@
 	"browser": {
 		"enable": {
 			"label": "啟用瀏覽器工具",
-<<<<<<< HEAD
-			"description": "啟用後，Kilo Code 可在使用支援電腦使用的模型時使用瀏覽器互動。"
-=======
-			"description": "啟用後，Roo 可在使用支援電腦使用的模型時使用瀏覽器與網站互動。"
->>>>>>> 3d3c97e5
+			"description": "啟用後，Kilo Code 可在使用支援電腦使用的模型時使用瀏覽器與網站互動。"
 		},
 		"viewport": {
 			"label": "視窗大小",
@@ -278,30 +250,18 @@
 	"checkpoints": {
 		"enable": {
 			"label": "啟用自動檢查點",
-<<<<<<< HEAD
-			"description": "啟用後，Kilo Code 將在任務執行期間自動建立檢查點。"
-=======
-			"description": "啟用後，Roo 將在工作執行期間自動建立檢查點，使審核變更或回到早期狀態變得容易。"
->>>>>>> 3d3c97e5
+			"description": "啟用後，Kilo Code 將在工作執行期間自動建立檢查點，使審核變更或回到早期狀態變得容易。"
 		}
 	},
 	"notifications": {
 		"sound": {
 			"label": "啟用音效",
-<<<<<<< HEAD
-			"description": "啟用後，Kilo Code 將為通知播放音效",
-=======
-			"description": "啟用後，Roo 將為通知和事件播放音效。",
->>>>>>> 3d3c97e5
+			"description": "啟用後，Kilo Code 將為通知和事件播放音效。",
 			"volumeLabel": "音量"
 		},
 		"tts": {
 			"label": "啟用文字轉語音",
-<<<<<<< HEAD
-			"description": "啟用後，Kilo Code 將使用文字轉語音朗讀回應",
-=======
-			"description": "啟用後，Roo 將使用文字轉語音功能朗讀其回應。",
->>>>>>> 3d3c97e5
+			"description": "啟用後，Kilo Code 將使用文字轉語音功能朗讀其回應。",
 			"speedLabel": "速度"
 		}
 	},
@@ -316,13 +276,8 @@
 			"description": "目前工作目錄中最多包含多少個檔案。數值越高提供的上下文越多，但 token 用量也會增加。"
 		},
 		"rooignore": {
-<<<<<<< HEAD
-			"label": "顯示 .kilocodeignore 檔案",
-			"description": "啟用後，符合 .kilocodeignore 模式之檔案會顯示上鎖符號"
-=======
-			"label": "在列表和搜尋中顯示被 .rooignore 排除的檔案",
-			"description": "啟用後，符合 .rooignore 規則的檔案會在列表中顯示並標示鎖定圖示。停用後，這些檔案將完全從檔案列表和搜尋結果中隱藏。"
->>>>>>> 3d3c97e5
+			"label": "在列表和搜尋中顯示被 .kilocodeignore 排除的檔案",
+			"description": "啟用後，符合 .kilocodeignore 規則的檔案會在列表中顯示並標示鎖定圖示。停用後，這些檔案將完全從檔案列表和搜尋結果中隱藏。"
 		},
 		"maxReadFile": {
 			"label": "檔案讀取自動截斷閾值",
@@ -348,7 +303,7 @@
 		},
 		"diff": {
 			"label": "透過差異比對編輯",
-			"description": "啟用後，Roo 可更快速地編輯檔案，並自動拒絕不完整的整檔覆寫。搭配最新的 Claude 3.7 Sonnet 模型效果最佳。",
+			"description": "啟用後，Kilo Code 可更快速地編輯檔案，並自動拒絕不完整的整檔覆寫。搭配最新的 Claude 3.7 Sonnet 模型效果最佳。",
 			"strategy": {
 				"label": "差異比對策略",
 				"options": {
@@ -376,23 +331,19 @@
 		},
 		"SEARCH_AND_REPLACE": {
 			"name": "使用實驗性搜尋與取代工具",
-<<<<<<< HEAD
-			"description": "允許 Kilo Code 在單一請求中取代多個搜尋詞實例"
-=======
-			"description": "啟用實驗性的搜尋與取代工具，允許 Roo 在單一請求中取代多個符合的內容。"
->>>>>>> 3d3c97e5
+			"description": "啟用實驗性的搜尋與取代工具，允許 Kilo Code 在單一請求中取代多個符合的內容。"
 		},
 		"INSERT_BLOCK": {
 			"name": "使用實驗性插入內容工具",
-			"description": "啟用實驗性的插入內容工具，允許 Roo 直接在指定行號插入內容，而無需產生差異比對。"
+			"description": "啟用實驗性的插入內容工具，允許 Kilo Code 直接在指定行號插入內容，而無需產生差異比對。"
 		},
 		"POWER_STEERING": {
 			"name": "使用實驗性「動力輔助」模式",
-			"description": "啟用後，Roo 將更頻繁地提醒模型目前模式的詳細設定。這能讓模型更嚴格遵守角色定義和自訂指令，但每則訊息會使用更多 token。"
+			"description": "啟用後，Kilo Code 將更頻繁地提醒模型目前模式的詳細設定。這能讓模型更嚴格遵守角色定義和自訂指令，但每則訊息會使用更多 token。"
 		},
 		"MULTI_SEARCH_AND_REPLACE": {
 			"name": "使用實驗性多區塊差異比對工具",
-			"description": "啟用後，Roo 將使用多區塊差異比對工具，嘗試在單一請求中更新檔案內的多個程式碼區塊。"
+			"description": "啟用後，Kilo Code 將使用多區塊差異比對工具，嘗試在單一請求中更新檔案內的多個程式碼區塊。"
 		}
 	},
 	"temperature": {
@@ -423,29 +374,17 @@
 		}
 	},
 	"modelPicker": {
-<<<<<<< HEAD
-		"automaticFetch": "擴充功能會自動取得 {{serviceName}} 上最新模型列表。若不確定選擇，Kilo Code 與 {{defaultModelId}} 搭配最佳。",
-=======
-		"automaticFetch": "此擴充功能會自動從 <serviceLink>{{serviceName}}</serviceLink> 取得最新的可用模型清單。如果不確定要選哪個模型，建議使用 <defaultModelLink>{{defaultModelId}}</defaultModelLink>，這是與 Roo Code 最佳搭配的模型。您也可以搜尋「free」來檢視目前可用的免費選項。",
->>>>>>> 3d3c97e5
+		"automaticFetch": "此擴充功能會自動從 <serviceLink>{{serviceName}}</serviceLink> 取得最新的可用模型清單。如果不確定要選哪個模型，建議使用 <defaultModelLink>{{defaultModelId}}</defaultModelLink>，這是與 Kilo Code 最佳搭配的模型。您也可以搜尋「free」來檢視目前可用的免費選項。",
 		"label": "模型",
 		"searchPlaceholder": "搜尋",
 		"noMatchFound": "找不到符合的項目",
 		"useCustomModel": "使用自訂模型：{{modelId}}"
 	},
 	"footer": {
-<<<<<<< HEAD
-		"feedback": "若有問題或建議，請在 <githubLink>GitHub</githubLink> 建立 issue 或加入 <discordLink>Discord</discordLink>",
-		"version": "Kilo Code v{{version}}",
-		"telemetry": {
-			"label": "允許匿名錯誤和使用報告",
-			"description": "匿名資料協助改善 Kilo Code，絕不傳送程式碼或個人資訊"
-=======
-		"feedback": "若您有任何問題或建議，歡迎至 <githubLink>github.com/RooVetGit/Roo-Code</githubLink> 提出 issue，或加入 <redditLink>reddit.com/r/RooCode</redditLink> 或 <discordLink>discord.gg/roocode</discordLink> 討論。",
+		"feedback": "若您有任何問題或建議，歡迎至 <githubLink>github.com/Kilo-Org/kilocode</githubLink> 提出 issue，或加入 <redditLink>reddit.com/r/kilocode</redditLink> 或 <discordLink>discord.gg/Ja6BkfyTzJ</discordLink> 討論。",
 		"telemetry": {
 			"label": "允許匿名錯誤與使用情況回報",
-			"description": "透過傳送匿名的使用資料與錯誤回報，協助改善 Roo Code。我們絕不會傳送您的程式碼、提示或個人資訊。詳細資訊請參閱我們的隱私權政策。"
->>>>>>> 3d3c97e5
+			"description": "透過傳送匿名的使用資料與錯誤回報，協助改善 Kilo Code。我們絕不會傳送您的程式碼、提示或個人資訊。詳細資訊請參閱我們的隱私權政策。"
 		},
 		"settings": {
 			"import": "匯入",
