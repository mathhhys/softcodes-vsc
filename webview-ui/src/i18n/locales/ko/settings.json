{
	"common": {
		"save": "저장",
		"done": "완료",
		"cancel": "취소",
		"reset": "초기화",
		"select": "선택",
		"add": "헤더 추가",
		"remove": "삭제"
	},
	"header": {
		"title": "설정",
		"saveButtonTooltip": "변경 사항 저장",
		"nothingChangedTooltip": "변경 사항 없음",
		"doneButtonTooltip": "저장되지 않은 변경 사항을 버리고 설정 패널 닫기"
	},
	"unsavedChangesDialog": {
		"title": "저장되지 않은 변경 사항",
		"description": "변경 사항을 버리고 계속하시겠습니까?",
		"cancelButton": "취소",
		"discardButton": "변경 사항 버리기"
	},
	"sections": {
		"providers": "공급자",
		"autoApprove": "자동 승인",
		"browser": "컴퓨터 접근",
		"checkpoints": "체크포인트",
		"notifications": "알림",
		"contextManagement": "컨텍스트",
		"terminal": "터미널",
		"prompts": "프롬프트",
		"experimental": "실험적",
		"language": "언어",
		"about": "Kilo Code 정보",
		"display": "디스플레이"
	},
	"prompts": {
		"description": "프롬프트 향상, 코드 설명, 문제 해결과 같은 빠른 작업에 사용되는 지원 프롬프트를 구성합니다. 이러한 프롬프트는 Kilo Code가 일반적인 개발 작업에 대해 더 나은 지원을 제공하는 데 도움이 됩니다."
	},
	"codeIndex": {
		"title": "코드베이스 인덱싱",
		"enableLabel": "코드베이스 인덱싱 활성화",
		"enableDescription": "<0>코드베이스 인덱싱</0>은 AI 임베딩을 사용하여 프로젝트의 의미론적 검색 인덱스를 생성하는 실험적 기능입니다. 이를 통해 Kilo Code는 단순한 키워드가 아닌 의미를 기반으로 관련 코드를 찾아 대규모 코드베이스를 더 잘 이해하고 탐색할 수 있습니다.",
		"providerLabel": "임베딩 제공자",
		"selectProviderPlaceholder": "제공자 선택",
		"openaiProvider": "OpenAI",
		"ollamaProvider": "Ollama",
		"geminiProvider": "Gemini",
		"geminiApiKeyLabel": "API 키:",
		"geminiApiKeyPlaceholder": "Gemini API 키를 입력하세요",
		"openaiCompatibleProvider": "OpenAI 호환",
		"openAiKeyLabel": "OpenAI API 키",
		"openAiKeyPlaceholder": "OpenAI API 키를 입력하세요",
		"openAiCompatibleBaseUrlLabel": "기본 URL",
		"openAiCompatibleApiKeyLabel": "API 키",
		"openAiCompatibleApiKeyPlaceholder": "API 키를 입력하세요",
		"openAiCompatibleModelDimensionLabel": "임베딩 차원:",
		"modelDimensionLabel": "모델 차원",
		"openAiCompatibleModelDimensionPlaceholder": "예: 1536",
		"openAiCompatibleModelDimensionDescription": "모델의 임베딩 차원(출력 크기)입니다. 이 값에 대해서는 제공업체의 문서를 확인하세요. 일반적인 값: 384, 768, 1536, 3072.",
		"modelLabel": "모델",
		"selectModelPlaceholder": "모델 선택",
		"ollamaUrlLabel": "Ollama URL:",
		"qdrantUrlLabel": "Qdrant URL",
		"qdrantKeyLabel": "Qdrant 키:",
		"startIndexingButton": "시작",
		"clearIndexDataButton": "인덱스 지우기",
		"unsavedSettingsMessage": "인덱싱 프로세스를 시작하기 전에 설정을 저장해 주세요.",
		"clearDataDialog": {
			"title": "확실합니까?",
			"description": "이 작업은 취소할 수 없습니다. 코드베이스 인덱스 데이터가 영구적으로 삭제됩니다.",
			"cancelButton": "취소",
			"confirmButton": "데이터 지우기"
		},
		"description": "프로젝트의 시맨틱 검색을 활성화하기 위한 코드베이스 인덱싱 설정을 구성합니다. <0>자세히 알아보기</0>",
		"statusTitle": "상태",
		"settingsTitle": "인덱싱 설정",
		"disabledMessage": "코드베이스 인덱싱이 현재 비활성화되어 있습니다. 인덱싱 옵션을 구성하려면 전역 설정에서 활성화하세요.",
		"embedderProviderLabel": "임베더 제공자",
		"modelPlaceholder": "모델 이름을 입력하세요",
		"selectModel": "모델 선택",
		"ollamaBaseUrlLabel": "Ollama 기본 URL",
		"qdrantApiKeyLabel": "Qdrant API 키",
		"qdrantApiKeyPlaceholder": "Qdrant API 키를 입력하세요 (선택사항)",
		"setupConfigLabel": "설정",
		"ollamaUrlPlaceholder": "http://localhost:11434",
		"openAiCompatibleBaseUrlPlaceholder": "https://api.example.com",
		"modelDimensionPlaceholder": "1536",
		"qdrantUrlPlaceholder": "http://localhost:6333",
		"saveError": "설정을 저장하지 못했습니다",
		"modelDimensions": "({{dimension}} 차원)",
		"saveSuccess": "설정이 성공적으로 저장되었습니다",
		"saving": "저장 중...",
		"saveSettings": "저장",
		"indexingStatuses": {
			"standby": "대기",
			"indexing": "인덱싱 중",
			"indexed": "인덱싱됨",
			"error": "오류"
		},
		"close": "닫기",
		"validation": {
			"invalidQdrantUrl": "잘못된 Qdrant URL",
			"invalidOllamaUrl": "잘못된 Ollama URL",
			"invalidBaseUrl": "잘못된 기본 URL",
			"qdrantUrlRequired": "Qdrant URL이 필요합니다",
			"openaiApiKeyRequired": "OpenAI API 키가 필요합니다",
			"modelSelectionRequired": "모델 선택이 필요합니다",
			"apiKeyRequired": "API 키가 필요합니다",
			"modelIdRequired": "모델 ID가 필요합니다",
			"modelDimensionRequired": "모델 차원이 필요합니다",
			"geminiApiKeyRequired": "Gemini API 키가 필요합니다",
			"ollamaBaseUrlRequired": "Ollama 기본 URL이 필요합니다",
			"baseUrlRequired": "기본 URL이 필요합니다",
			"modelDimensionMinValue": "모델 차원은 0보다 커야 합니다"
		},
		"advancedConfigLabel": "고급 구성",
		"searchMinScoreLabel": "검색 점수 임계값",
		"searchMinScoreDescription": "검색 결과에 필요한 최소 유사도 점수(0.0-1.0). 값이 낮을수록 더 많은 결과가 반환되지만 관련성이 떨어질 수 있습니다. 값이 높을수록 결과는 적지만 관련성이 높은 결과가 반환됩니다.",
		"searchMinScoreResetTooltip": "기본값(0.4)으로 재설정",
		"searchMaxResultsLabel": "최대 검색 결과",
		"searchMaxResultsDescription": "코드베이스 인덱스를 쿼리할 때 반환할 최대 검색 결과 수입니다. 값이 높을수록 더 많은 컨텍스트를 제공하지만 관련성이 낮은 결과가 포함될 수 있습니다.",
		"resetToDefault": "기본값으로 재설정"
	},
	"autoApprove": {
		"description": "Kilo Code가 승인 없이 자동으로 작업을 수행할 수 있도록 허용합니다. AI를 완전히 신뢰하고 관련 보안 위험을 이해하는 경우에만 이러한 설정을 활성화하세요.",
		"readOnly": {
			"label": "읽기",
			"description": "활성화되면 Kilo Code는 승인 버튼을 클릭하지 않고도 자동으로 디렉토리 내용을 보고 파일을 읽습니다.",
			"outsideWorkspace": {
				"label": "워크스페이스 외부 파일 포함",
				"description": "Kilo Code가 승인 없이 현재 워크스페이스 외부의 파일을 읽을 수 있도록 허용합니다."
			}
		},
		"write": {
			"label": "쓰기",
			"description": "승인 없이 자동으로 파일 생성 및 편집",
			"delayLabel": "진단이 잠재적 문제를 감지할 수 있도록 쓰기 후 지연",
			"outsideWorkspace": {
				"label": "워크스페이스 외부 파일 포함",
				"description": "Kilo Code가 승인 없이 현재 워크스페이스 외부의 파일을 생성하고 편집할 수 있도록 허용합니다."
			},
			"protected": {
				"label": "보호된 파일 포함",
				"description": "Kilo Code가 보호된 파일(.kilocodeignore 및 .kilocode/ 구성 파일 등)을 승인 없이 생성하고 편집할 수 있도록 허용합니다."
			}
		},
		"browser": {
			"label": "브라우저",
			"description": "승인 없이 자동으로 브라우저 작업 수행 — 참고: 모델이 컴퓨터 사용을 지원할 때만 적용됩니다"
		},
		"retry": {
			"label": "재시도",
			"description": "서버가 오류 응답을 반환할 때 자동으로 실패한 API 요청 재시도",
			"delayLabel": "요청 재시도 전 지연"
		},
		"mcp": {
			"label": "MCP",
			"description": "MCP 서버 보기에서 개별 MCP 도구의 자동 승인 활성화(이 설정과 도구의 \"항상 허용\" 체크박스 모두 필요)"
		},
		"modeSwitch": {
			"label": "모드",
			"description": "승인 없이 자동으로 다양한 모드 간 전환"
		},
		"subtasks": {
			"label": "하위 작업",
			"description": "승인 없이 하위 작업 생성 및 완료 허용"
		},
		"followupQuestions": {
			"label": "질문",
			"description": "설정된 시간이 지나면 후속 질문에 대한 첫 번째 제안 답변을 자동으로 선택합니다",
			"timeoutLabel": "첫 번째 답변을 자동 선택하기 전 대기 시간"
		},
		"execute": {
			"label": "실행",
			"description": "승인 없이 자동으로 허용된 터미널 명령 실행",
			"allowedCommands": "허용된 자동 실행 명령",
			"allowedCommandsDescription": "\"실행 작업 항상 승인\"이 활성화되었을 때 자동 실행될 수 있는 명령 접두사. 모든 명령을 허용하려면 * 추가(주의해서 사용)",
			"commandPlaceholder": "명령 접두사 입력(예: 'git ')",
			"addButton": "추가"
		},
<<<<<<< HEAD
		"showMenu": {
			"label": "채팅 뷰에 자동 승인 메뉴 표시",
			"description": "활성화되면 자동 승인 메뉴가 채팅 뷰 하단에 표시되어 자동 승인 설정에 빠르게 접근할 수 있습니다"
=======
		"updateTodoList": {
			"label": "Todo",
			"description": "승인 없이 자동으로 할 일 목록이 업데이트됩니다"
>>>>>>> 39ab0067
		},
		"apiRequestLimit": {
			"title": "최대 요청 수",
			"description": "작업을 계속하기 위한 승인을 요청하기 전에 자동으로 이 수의 API 요청을 수행합니다.",
			"unlimited": "무제한"
		}
	},
	"providers": {
		"providerDocumentation": "{{provider}} 문서",
		"configProfile": "구성 프로필",
		"description": "다양한 API 구성을 저장하여 제공자와 설정 간에 빠르게 전환할 수 있습니다.",
		"apiProvider": "API 제공자",
		"model": "모델",
		"nameEmpty": "이름은 비워둘 수 없습니다",
		"nameExists": "이 이름의 프로필이 이미 존재합니다",
		"deleteProfile": "프로필 삭제",
		"invalidArnFormat": "잘못된 ARN 형식입니다. 위의 예시를 확인하세요.",
		"enterNewName": "새 이름 입력",
		"addProfile": "프로필 추가",
		"renameProfile": "프로필 이름 변경",
		"newProfile": "새 구성 프로필",
		"enterProfileName": "프로필 이름 입력",
		"createProfile": "프로필 생성",
		"cannotDeleteOnlyProfile": "유일한 프로필은 삭제할 수 없습니다",
		"searchPlaceholder": "프로필 검색",
		"searchProviderPlaceholder": "공급자 검색",
		"noProviderMatchFound": "공급자를 찾을 수 없습니다",
		"noMatchFound": "일치하는 프로필이 없습니다",
		"vscodeLmDescription": "VS Code 언어 모델 API를 사용하면 GitHub Copilot을 포함한 기타 VS Code 확장 프로그램이 제공하는 모델을 실행할 수 있습니다. 시작하려면 VS Code 마켓플레이스에서 Copilot 및 Copilot Chat 확장 프로그램을 설치하는 것이 가장 쉽습니다.",
		"awsCustomArnUse": "사용하려는 모델의 유효한 Amazon Bedrock ARN을 입력하세요. 형식 예시:",
		"awsCustomArnDesc": "ARN의 리전이 위에서 선택한 AWS 리전과 일치하는지 확인하세요.",
		"openRouterApiKey": "OpenRouter API 키",
		"getOpenRouterApiKey": "OpenRouter API 키 받기",
		"apiKeyStorageNotice": "API 키는 VSCode의 보안 저장소에 안전하게 저장됩니다",
		"glamaApiKey": "Glama API 키",
		"getGlamaApiKey": "Glama API 키 받기",
		"useCustomBaseUrl": "사용자 정의 기본 URL 사용",
		"useReasoning": "추론 활성화",
		"useHostHeader": "사용자 정의 Host 헤더 사용",
		"useLegacyFormat": "레거시 OpenAI API 형식 사용",
		"customHeaders": "사용자 정의 헤더",
		"headerName": "헤더 이름",
		"headerValue": "헤더 값",
		"noCustomHeaders": "정의된 사용자 정의 헤더가 없습니다. + 버튼을 클릭하여 추가하세요.",
		"requestyApiKey": "Requesty API 키",
		"refreshModels": {
			"label": "모델 새로고침",
			"hint": "최신 모델을 보려면 설정을 다시 열어주세요.",
			"loading": "모델 목록 새로고침 중...",
			"success": "모델 목록이 성공적으로 새로고침되었습니다!",
			"error": "모델 목록 새로고침에 실패했습니다. 다시 시도해 주세요."
		},
		"getRequestyApiKey": "Requesty API 키 받기",
		"openRouterTransformsText": "프롬프트와 메시지 체인을 컨텍스트 크기로 압축 (<a>OpenRouter Transforms</a>)",
		"anthropicApiKey": "Anthropic API 키",
		"getAnthropicApiKey": "Anthropic API 키 받기",
		"anthropicUseAuthToken": "X-Api-Key 대신 Authorization 헤더로 Anthropic API 키 전달",
		"chutesApiKey": "Chutes API 키",
		"getChutesApiKey": "Chutes API 키 받기",
		"deepSeekApiKey": "DeepSeek API 키",
		"getDeepSeekApiKey": "DeepSeek API 키 받기",
		"geminiApiKey": "Gemini API 키",
		"getGroqApiKey": "Groq API 키 받기",
		"groqApiKey": "Groq API 키",
		"getGeminiApiKey": "Gemini API 키 받기",
		"apiKey": "API 키",
		"openAiApiKey": "OpenAI API 키",
		"openAiBaseUrl": "기본 URL",
		"getOpenAiApiKey": "OpenAI API 키 받기",
		"mistralApiKey": "Mistral API 키",
		"getMistralApiKey": "Mistral / Codestral API 키 받기",
		"codestralBaseUrl": "Codestral 기본 URL (선택사항)",
		"codestralBaseUrlDesc": "Codestral 모델의 대체 URL을 설정합니다.",
		"xaiApiKey": "xAI API 키",
		"getXaiApiKey": "xAI API 키 받기",
		"litellmApiKey": "LiteLLM API 키",
		"litellmBaseUrl": "LiteLLM 기본 URL",
		"awsCredentials": "AWS 자격 증명",
		"awsProfile": "AWS 프로필",
		"awsProfileName": "AWS 프로필 이름",
		"awsAccessKey": "AWS 액세스 키",
		"awsSecretKey": "AWS 시크릿 키",
		"awsSessionToken": "AWS 세션 토큰",
		"awsRegion": "AWS 리전",
		"awsCrossRegion": "교차 리전 추론 사용",
		"awsBedrockVpc": {
			"useCustomVpcEndpoint": "사용자 지정 VPC 엔드포인트 사용",
			"vpcEndpointUrlPlaceholder": "VPC 엔드포인트 URL 입력 (선택사항)",
			"examples": "예시:"
		},
		"enablePromptCaching": "프롬프트 캐시 활성화",
		"enablePromptCachingTitle": "지원되는 모델의 성능을 향상시키고 비용을 절감하기 위해 프롬프트 캐시를 활성화합니다.",
		"cacheUsageNote": "참고: 캐시 사용이 표시되지 않는 경우, 다른 모델을 선택한 다음 원하는 모델을 다시 선택해 보세요.",
		"vscodeLmModel": "언어 모델",
		"vscodeLmWarning": "참고: 이는 매우 실험적인 통합이며, 공급자 지원은 다를 수 있습니다. 모델이 지원되지 않는다는 오류가 발생하면, 이는 공급자 측의 문제입니다.",
		"googleCloudSetup": {
			"title": "Google Cloud Vertex AI를 사용하려면:",
			"step1": "1. Google Cloud 계정을 만들고, Vertex AI API를 활성화하고, 원하는 Claude 모델을 활성화하세요.",
			"step2": "2. Google Cloud CLI를 설치하고 애플리케이션 기본 자격 증명을 구성하세요.",
			"step3": "3. 또는 자격 증명이 있는 서비스 계정을 만드세요."
		},
		"googleCloudCredentials": "Google Cloud 자격 증명",
		"googleCloudKeyFile": "Google Cloud 키 파일 경로",
		"googleCloudProjectId": "Google Cloud 프로젝트 ID",
		"googleCloudRegion": "Google Cloud 리전",
		"lmStudio": {
			"baseUrl": "기본 URL (선택사항)",
			"modelId": "모델 ID",
			"speculativeDecoding": "추론 디코딩 활성화",
			"draftModelId": "초안 모델 ID",
			"draftModelDesc": "추론 디코딩이 올바르게 작동하려면 초안 모델이 동일한 모델 패밀리에서 와야 합니다.",
			"selectDraftModel": "초안 모델 선택",
			"noModelsFound": "초안 모델을 찾을 수 없습니다. LM Studio가 서버 모드로 실행 중인지 확인하세요.",
			"description": "LM Studio를 사용하면 컴퓨터에서 로컬로 모델을 실행할 수 있습니다. 시작하는 방법은 <a>빠른 시작 가이드</a>를 참조하세요. 이 확장 프로그램과 함께 사용하려면 LM Studio의 <b>로컬 서버</b> 기능도 시작해야 합니다. <span>참고:</span> Kilo Code는 복잡한 프롬프트를 사용하며 Claude 모델에서 가장 잘 작동합니다. 덜 강력한 모델은 예상대로 작동하지 않을 수 있습니다."
		},
		"ollama": {
			"baseUrl": "기본 URL (선택사항)",
			"modelId": "모델 ID",
			"description": "Ollama를 사용하면 컴퓨터에서 로컬로 모델을 실행할 수 있습니다. 시작하는 방법은 빠른 시작 가이드를 참조하세요.",
			"warning": "참고: Kilo Code는 복잡한 프롬프트를 사용하며 Claude 모델에서 가장 잘 작동합니다. 덜 강력한 모델은 예상대로 작동하지 않을 수 있습니다."
		},
		"unboundApiKey": "Unbound API 키",
		"getUnboundApiKey": "Unbound API 키 받기",
		"unboundRefreshModelsSuccess": "모델 목록이 업데이트되었습니다! 이제 최신 모델에서 선택할 수 있습니다.",
		"unboundInvalidApiKey": "잘못된 API 키입니다. API 키를 확인하고 다시 시도해 주세요.",
		"humanRelay": {
			"description": "API 키가 필요하지 않지만, 사용자가 웹 채팅 AI에 정보를 복사하여 붙여넣어야 합니다.",
			"instructions": "사용 중에 대화 상자가 나타나고 현재 메시지가 자동으로 클립보드에 복사됩니다. 이를 웹 버전 AI(예: ChatGPT 또는 Claude)에 붙여넣은 다음, AI의 응답을 대화 상자에 복사하고 확인 버튼을 클릭해야 합니다."
		},
		"openRouter": {
			"providerRouting": {
				"title": "OpenRouter 제공자 라우팅",
				"description": "OpenRouter는 귀하의 모델에 가장 적합한 사용 가능한 제공자에게 요청을 전달합니다. 기본적으로 요청은 가동 시간을 최대화하기 위해 상위 제공자 간에 부하 분산됩니다. 그러나 이 모델에 사용할 특정 제공자를 선택할 수 있습니다.",
				"learnMore": "제공자 라우팅에 대해 자세히 알아보기"
			}
		},
		"cerebras": {
			"apiKey": "Cerebras API 키",
			"getApiKey": "Cerebras API 키 받기"
		},
		"customModel": {
			"capabilities": "사용자 정의 OpenAI 호환 모델의 기능과 가격을 구성하세요. 모델 기능이 Kilo Code의 성능에 영향을 미칠 수 있으므로 신중하게 지정하세요.",
			"maxTokens": {
				"label": "최대 출력 토큰",
				"description": "모델이 응답에서 생성할 수 있는 최대 토큰 수입니다. (서버가 최대 토큰을 설정하도록 하려면 -1을 지정하세요.)"
			},
			"contextWindow": {
				"label": "컨텍스트 창 크기",
				"description": "모델이 처리할 수 있는 총 토큰 수(입력 + 출력)입니다."
			},
			"imageSupport": {
				"label": "이미지 지원",
				"description": "이 모델이 이미지를 처리하고 이해할 수 있습니까?"
			},
			"computerUse": {
				"label": "컴퓨터 사용",
				"description": "이 모델이 브라우저와 상호 작용할 수 있습니까? (예: Claude 3.7 Sonnet)"
			},
			"promptCache": {
				"label": "프롬프트 캐시",
				"description": "이 모델이 프롬프트를 캐시할 수 있습니까?"
			},
			"pricing": {
				"input": {
					"label": "입력 가격",
					"description": "입력/프롬프트의 백만 토큰당 비용입니다. 이는 모델에 컨텍스트와 지침을 보내는 비용에 영향을 미칩니다."
				},
				"output": {
					"label": "출력 가격",
					"description": "모델 응답의 백만 토큰당 비용입니다. 이는 생성된 콘텐츠와 완성의 비용에 영향을 미칩니다."
				},
				"cacheReads": {
					"label": "캐시 읽기 가격",
					"description": "캐시에서 읽기의 백만 토큰당 비용입니다. 이는 캐시된 응답을 검색할 때 청구되는 가격입니다."
				},
				"cacheWrites": {
					"label": "캐시 쓰기 가격",
					"description": "캐시에 쓰기의 백만 토큰당 비용입니다. 이는 프롬프트가 처음 캐시될 때 청구되는 가격입니다."
				}
			},
			"resetDefaults": "기본값으로 재설정"
		},
		"rateLimitSeconds": {
			"label": "속도 제한",
			"description": "API 요청 간 최소 시간."
		},
		"reasoningEffort": {
			"label": "모델 추론 노력",
			"high": "높음",
			"medium": "중간",
			"low": "낮음"
		},
		"setReasoningLevel": "추론 노력 활성화",
		"claudeCode": {
			"pathLabel": "클로드 코드 경로",
			"description": "Claude Code CLI의 선택적 경로입니다. 설정하지 않으면 'claude'가 기본값입니다.",
			"placeholder": "기본값: claude"
		},
		"geminiCli": {
			"description": "이 공급자는 Gemini CLI 도구의 OAuth 인증을 사용하며 API 키가 필요하지 않습니다.",
			"oauthPath": "OAuth 자격 증명 경로 (선택사항)",
			"oauthPathDescription": "OAuth 자격 증명 파일의 경로입니다. 기본 위치(~/.gemini/oauth_creds.json)를 사용하려면 비워두세요.",
			"instructions": "아직 인증하지 않았다면",
			"instructionsContinued": "를 터미널에서 먼저 실행하세요.",
			"setupLink": "Gemini CLI 설정 지침",
			"requirementsTitle": "중요한 요구사항",
			"requirement1": "먼저 Gemini CLI 도구를 설치해야 합니다",
			"requirement2": "그 다음 터미널에서 gemini를 실행하고 Google로 로그인했는지 확인하세요",
			"requirement3": "개인 Google 계정에서만 작동합니다 (Google Workspace 계정 불가)",
			"requirement4": "API 키를 사용하지 않습니다 - 인증은 OAuth를 통해 처리됩니다",
			"requirement5": "Gemini CLI 도구가 먼저 설치되고 인증되어야 합니다",
			"freeAccess": "OAuth 인증을 통한 무료 액세스"
		}
	},
	"browser": {
		"enable": {
			"label": "브라우저 도구 활성화",
			"description": "활성화되면 Kilo Code는 컴퓨터 사용을 지원하는 모델을 사용할 때 웹사이트와 상호 작용하기 위해 브라우저를 사용할 수 있습니다. <0>더 알아보기</0>"
		},
		"viewport": {
			"label": "뷰포트 크기",
			"description": "브라우저 상호 작용을 위한 뷰포트 크기를 선택하세요. 이는 웹사이트가 표시되고 상호 작용하는 방식에 영향을 미칩니다.",
			"options": {
				"largeDesktop": "대형 데스크톱 (1280x800)",
				"smallDesktop": "소형 데스크톱 (900x600)",
				"tablet": "태블릿 (768x1024)",
				"mobile": "모바일 (360x640)"
			}
		},
		"screenshotQuality": {
			"label": "스크린샷 품질",
			"description": "브라우저 스크린샷의 WebP 품질을 조정합니다. 높은 값은 더 선명한 스크린샷을 제공하지만 token 사용량이 증가합니다."
		},
		"remote": {
			"label": "원격 브라우저 연결 사용",
			"description": "원격 디버깅이 활성화된 Chrome 브라우저에 연결합니다(--remote-debugging-port=9222).",
			"urlPlaceholder": "사용자 정의 URL(예: http://localhost:9222)",
			"testButton": "연결 테스트",
			"testingButton": "테스트 중...",
			"instructions": "DevTools 프로토콜 호스트 주소를 입력하거나 Chrome 로컬 인스턴스를 자동으로 발견하기 위해 비워두세요. 연결 테스트 버튼은 제공된 경우 사용자 정의 URL을 시도하거나, 필드가 비어 있으면 자동으로 발견합니다."
		}
	},
	"checkpoints": {
		"enable": {
			"label": "자동 체크포인트 활성화",
			"description": "활성화되면 Kilo Code는 작업 실행 중에 자동으로 체크포인트를 생성하여 변경 사항을 검토하거나 이전 상태로 되돌리기 쉽게 합니다. <0>더 알아보기</0>"
		}
	},
	"notifications": {
		"sound": {
			"label": "사운드 효과 활성화",
			"description": "활성화되면 Kilo Code는 알림 및 이벤트에 대한 사운드 효과를 재생합니다.",
			"volumeLabel": "볼륨"
		},
		"tts": {
			"label": "음성 합성 활성화",
			"description": "활성화되면 Kilo Code는 음성 합성을 사용하여 응답을 소리내어 읽습니다.",
			"speedLabel": "속도"
		}
	},
	"contextManagement": {
		"description": "AI의 컨텍스트 창에 포함되는 정보를 제어하여 token 사용량과 응답 품질에 영향을 미칩니다",
		"autoCondenseContextPercent": {
			"label": "지능적 컨텍스트 압축을 트리거하는 임계값",
			"description": "컨텍스트 창이 이 임계값에 도달하면 Kilo Code가 자동으로 압축합니다."
		},
		"condensingApiConfiguration": {
			"label": "컨텍스트 압축을 위한 API 설정",
			"description": "컨텍스트 압축 작업에 사용할 API 설정을 선택하세요. 선택하지 않으면 현재 활성화된 설정을 사용합니다.",
			"useCurrentConfig": "기본값"
		},
		"customCondensingPrompt": {
			"label": "사용자 지정 컨텍스트 압축 프롬프트",
			"description": "컨텍스트 압축을 위한 사용자 지정 시스템 프롬프트입니다. 기본 프롬프트를 사용하려면 비워 두세요.",
			"placeholder": "여기에 사용자 정의 압축 프롬프트를 입력하세요...\n\n기본 프롬프트와 동일한 구조를 사용할 수 있습니다:\n- 이전 대화\n- 현재 작업\n- 주요 기술 개념\n- 관련 파일 및 코드\n- 문제 해결\n- 보류 중인 작업 및 다음 단계",
			"reset": "기본값으로 재설정",
			"hint": "비어있음 = 기본 프롬프트 사용"
		},
		"autoCondenseContext": {
			"name": "지능적 컨텍스트 압축 자동 트리거",
			"description": "활성화되면 Kilo Code는 임계값에 도달했을 때 자동으로 컨텍스트를 압축합니다. 비활성화되면 여전히 수동으로 컨텍스트 압축을 트리거할 수 있습니다."
		},
		"openTabs": {
			"label": "열린 탭 컨텍스트 제한",
			"description": "컨텍스트에 포함할 VSCode 열린 탭의 최대 수. 높은 값은 더 많은 컨텍스트를 제공하지만 token 사용량이 증가합니다."
		},
		"workspaceFiles": {
			"label": "작업 공간 파일 컨텍스트 제한",
			"description": "현재 작업 디렉토리 세부 정보에 포함할 파일의 최대 수. 높은 값은 더 많은 컨텍스트를 제공하지만 token 사용량이 증가합니다."
		},
		"rooignore": {
			"label": "목록 및 검색에서 .kilocodeignore 파일 표시",
			"description": "활성화되면 .kilocodeignore의 패턴과 일치하는 파일이 잠금 기호와 함께 목록에 표시됩니다. 비활성화되면 이러한 파일은 파일 목록 및 검색에서 완전히 숨겨집니다."
		},
		"maxReadFile": {
			"label": "파일 읽기 자동 축소 임계값",
			"description": "모델이 시작/끝 값을 지정하지 않을 때 Kilo Code가 읽는 줄 수입니다. 이 수가 파일의 총 줄 수보다 적으면 Kilo Code는 코드 정의의 줄 번호 인덱스를 생성합니다. 특수한 경우: -1은 Kilo Code에게 전체 파일을 읽도록 지시하고(인덱싱 없이), 0은 줄을 읽지 않고 최소한의 컨텍스트를 위해 줄 인덱스만 제공하도록 지시합니다. 낮은 값은 초기 컨텍스트 사용을 최소화하고, 이후 정확한 줄 범위 읽기를 가능하게 합니다. 명시적 시작/끝 요청은 이 설정의 제한을 받지 않습니다.",
			"lines": "줄",
			"always_full_read": "항상 전체 파일 읽기"
		},
		"maxConcurrentFileReads": {
			"label": "동시 파일 읽기 제한",
			"description": "read_file 도구가 동시에 처리할 수 있는 최대 파일 수입니다. 높은 값은 여러 작은 파일을 읽는 속도를 높일 수 있지만 메모리 사용량이 증가합니다."
		},
		"condensingThreshold": {
			"label": "압축 트리거 임계값",
			"selectProfile": "프로필 임계값 구성",
			"defaultProfile": "글로벌 기본값 (모든 프로필)",
			"defaultDescription": "컨텍스트가 이 비율에 도달하면 사용자 정의 설정이 없는 한 모든 프로필에 대해 자동으로 압축됩니다",
			"profileDescription": "이 프로필만을 위한 사용자 정의 임계값 (글로벌 기본값 재정의)",
			"inheritDescription": "이 프로필은 글로벌 기본 임계값을 상속합니다 ({{threshold}}%)",
			"usesGlobal": "(글로벌 {{threshold}}% 사용)"
		}
	},
	"terminal": {
		"basic": {
			"label": "터미널 설정: 기본",
			"description": "기본 터미널 설정"
		},
		"advanced": {
			"label": "터미널 설정: 고급",
			"description": "다음 옵션들은 설정을 적용하기 위해 터미널 재시작이 필요할 수 있습니다"
		},
		"outputLineLimit": {
			"label": "터미널 출력 제한",
			"description": "명령 실행 시 터미널 출력에 포함할 최대 라인 수. 초과 시 중간에서 라인이 제거되어 token이 절약됩니다. <0>더 알아보기</0>"
		},
		"shellIntegrationTimeout": {
			"label": "터미널 쉘 통합 타임아웃",
			"description": "명령을 실행하기 전에 쉘 통합이 초기화될 때까지 기다리는 최대 시간. 쉘 시작 시간이 긴 사용자의 경우, 터미널에서 \"Shell Integration Unavailable\" 오류가 표시되면 이 값을 늘려야 할 수 있습니다. <0>더 알아보기</0>"
		},
		"shellIntegrationDisabled": {
			"label": "터미널 셸 통합 비활성화",
			"description": "터미널 명령이 올바르게 작동하지 않거나 '셸 통합을 사용할 수 없음' 오류가 표시되는 경우 이 옵션을 활성화합니다. 이렇게 하면 일부 고급 터미널 기능을 우회하여 명령을 실행하는 더 간단한 방법을 사용합니다. <0>더 알아보기</0>"
		},
		"commandDelay": {
			"label": "터미널 명령 지연",
			"description": "명령 실행 후 추가할 지연 시간(밀리초). 기본값 0은 지연을 완전히 비활성화합니다. 이는 타이밍 문제가 있는 터미널에서 명령 출력을 완전히 캡처하는 데 도움이 될 수 있습니다. 대부분의 터미널에서는 `PROMPT_COMMAND='sleep N'`을 설정하여 구현되며, PowerShell은 각 명령 끝에 `start-sleep`을 추가합니다. 원래는 VSCode 버그#237208에 대한 해결책이었으며 필요하지 않을 수 있습니다. <0>더 알아보기</0>"
		},
		"compressProgressBar": {
			"label": "진행 표시줄 출력 압축",
			"description": "활성화하면 캐리지 리턴(\\r)이 포함된 터미널 출력을 처리하여 실제 터미널이 콘텐츠를 표시하는 방식을 시뮬레이션합니다. 이는 진행 표시줄의 중간 상태를 제거하고 최종 상태만 유지하여 더 관련성 있는 정보를 위한 컨텍스트 공간을 절약합니다. <0>더 알아보기</0>"
		},
		"powershellCounter": {
			"label": "PowerShell 카운터 해결 방법 활성화",
			"description": "활성화하면 PowerShell 명령에 카운터를 추가하여 명령이 올바르게 실행되도록 합니다. 이는 명령 출력 캡처에 문제가 있을 수 있는 PowerShell 터미널에서 도움이 됩니다. <0>더 알아보기</0>"
		},
		"zshClearEolMark": {
			"label": "ZSH 줄 끝 표시 지우기",
			"description": "활성화하면 PROMPT_EOL_MARK=''를 설정하여 ZSH 줄 끝 표시를 지웁니다. 이는 '%'와 같은 특수 문자로 끝나는 명령 출력 해석의 문제를 방지합니다. <0>더 알아보기</0>"
		},
		"zshOhMy": {
			"label": "Oh My Zsh 통합 활성화",
			"description": "활성화하면 ITERM_SHELL_INTEGRATION_INSTALLED=Yes를 설정하여 Oh My Zsh 셸 통합 기능을 활성화합니다. 이 설정을 적용하려면 IDE를 다시 시작해야 할 수 있습니다. <0>더 알아보기</0>"
		},
		"zshP10k": {
			"label": "Powerlevel10k 통합 활성화",
			"description": "활성화하면 POWERLEVEL9K_TERM_SHELL_INTEGRATION=true를 설정하여 Powerlevel10k 셸 통합 기능을 활성화합니다. <0>더 알아보기</0>"
		},
		"zdotdir": {
			"label": "ZDOTDIR 처리 활성화",
			"description": "활성화하면 zsh 셸 통합을 올바르게 처리하기 위한 ZDOTDIR용 임시 디렉터리를 생성합니다. 이를 통해 zsh 구성을 유지하면서 VSCode 셸 통합이 zsh와 올바르게 작동합니다. <0>더 알아보기</0>"
		},
		"inheritEnv": {
			"label": "환경 변수 상속",
			"description": "활성화하면 터미널이 VSCode 부모 프로세스로부터 환경 변수를 상속받습니다. 사용자 프로필에 정의된 셸 통합 설정 등이 포함됩니다. 이는 VSCode 전역 설정 `terminal.integrated.inheritEnv`를 직접 전환합니다. <0>더 알아보기</0>"
		}
	},
	"advanced": {
		"diff": {
			"label": "diff를 통한 편집 활성화",
			"description": "활성화되면 Kilo Code는 파일을 더 빠르게 편집할 수 있으며 잘린 전체 파일 쓰기를 자동으로 거부합니다. 최신 Claude 4 Sonnet 모델에서 가장 잘 작동합니다.",
			"strategy": {
				"label": "Diff 전략",
				"options": {
					"standard": "표준(단일 블록)",
					"multiBlock": "실험적: 다중 블록 diff",
					"unified": "실험적: 통합 diff"
				},
				"descriptions": {
					"standard": "표준 diff 전략은 한 번에 하나의 코드 블록에 변경 사항을 적용합니다.",
					"unified": "통합 diff 전략은 diff를 적용하는 여러 접근 방식을 취하고 최상의 접근 방식을 선택합니다.",
					"multiBlock": "다중 블록 diff 전략은 하나의 요청으로 파일의 여러 코드 블록을 업데이트할 수 있습니다."
				}
			},
			"matchPrecision": {
				"label": "일치 정확도",
				"description": "이 슬라이더는 diff를 적용할 때 코드 섹션이 얼마나 정확하게 일치해야 하는지 제어합니다. 낮은 값은 더 유연한 일치를 허용하지만 잘못된 교체 위험이 증가합니다. 100% 미만의 값은 극도로 주의해서 사용하세요."
			}
		}
	},
	"experimental": {
		"DIFF_STRATEGY_UNIFIED": {
			"name": "실험적 통합 diff 전략 사용",
			"description": "실험적 통합 diff 전략을 활성화합니다. 이 전략은 모델 오류로 인한 재시도 횟수를 줄일 수 있지만 예기치 않은 동작이나 잘못된 편집을 일으킬 수 있습니다. 위험을 이해하고 모든 변경 사항을 신중하게 검토할 의향이 있는 경우에만 활성화하십시오."
		},
		"SEARCH_AND_REPLACE": {
			"name": "실험적 검색 및 바꾸기 도구 사용",
			"description": "실험적 검색 및 바꾸기 도구를 활성화하여 Kilo Code가 하나의 요청에서 검색어의 여러 인스턴스를 바꿀 수 있게 합니다."
		},
		"INSERT_BLOCK": {
			"name": "실험적 콘텐츠 삽입 도구 사용",
			"description": "실험적 콘텐츠 삽입 도구를 활성화하여 Kilo Code가 diff를 만들 필요 없이 특정 줄 번호에 콘텐츠를 삽입할 수 있게 합니다."
		},
		"POWER_STEERING": {
			"name": "실험적 \"파워 스티어링\" 모드 사용",
			"description": "활성화하면 Kilo Code가 현재 모드 정의의 세부 정보를 모델에 더 자주 상기시킵니다. 이로 인해 역할 정의 및 사용자 지정 지침에 대한 준수가 강화되지만 메시지당 더 많은 token이 사용됩니다."
		},
		"AUTOCOMPLETE": {
			"name": "실험적인 \"자동 완성\" 기능 사용",
			"description": "활성화하면 입력할 때 Kilo Code가 인라인 코드 제안을 제공합니다."
		},
		"MULTI_SEARCH_AND_REPLACE": {
			"name": "실험적 다중 블록 diff 도구 사용",
			"description": "활성화하면 Kilo Code가 다중 블록 diff 도구를 사용합니다. 이것은 하나의 요청에서 파일의 여러 코드 블록을 업데이트하려고 시도합니다."
		},
		"CONCURRENT_FILE_READS": {
			"name": "동시 파일 읽기 활성화",
			"description": "활성화하면 Kilo Code가 한 번의 요청으로 여러 파일 을 읽을 수 있습니다. 비활성화하면 Kilo Code는 파일을 하나씩 읽어야 합니다. 성능이 낮은 모델로 작업하거나 파일 액세스를 더 제어하려는 경우 비활성화하면 도움이 될 수 있습니다."
		},
		"MARKETPLACE": {
			"name": "Marketplace 활성화",
			"description": "활성화하면 Marketplace에서 MCP와 사용자 정의 모드를 설치할 수 있습니다."
		},
		"MULTI_FILE_APPLY_DIFF": {
			"name": "동시 파일 편집 활성화",
			"description": "활성화하면 Kilo Code가 단일 요청으로 여러 파일을 편집할 수 있습니다. 비활성화하면 Kilo Code는 파일을 하나씩 편집해야 합니다. 이 기능을 비활성화하면 덜 강력한 모델로 작업하거나 파일 수정에 대한 더 많은 제어가 필요할 때 도움이 됩니다."
		}
	},
	"promptCaching": {
		"label": "프롬프트 캐싱 비활성화",
		"description": "체크하면 Kilo Code가 이 모델에 대해 프롬프트 캐싱을 사용하지 않습니다."
	},
	"temperature": {
		"useCustom": "사용자 정의 온도 사용",
		"description": "모델 응답의 무작위성을 제어합니다.",
		"rangeDescription": "높은 값은 출력을 더 무작위하게, 낮은 값은 더 결정적으로 만듭니다."
	},
	"modelInfo": {
		"supportsImages": "이미지 지원",
		"noImages": "이미지 지원 안 함",
		"supportsComputerUse": "컴퓨터 사용 지원",
		"noComputerUse": "컴퓨터 사용 지원 안 함",
		"supportsPromptCache": "프롬프트 캐시 지원",
		"noPromptCache": "프롬프트 캐시 지원 안 함",
		"maxOutput": "최대 출력",
		"inputPrice": "입력 가격",
		"outputPrice": "출력 가격",
		"cacheReadsPrice": "캐시 읽기 가격",
		"cacheWritesPrice": "캐시 쓰기 가격",
		"enableStreaming": "스트리밍 활성화",
		"enableR1Format": "R1 모델 매개변수 활성화",
		"enableR1FormatTips": "QWQ와 같은 R1 모델을 사용할 때 활성화해야 하며, 400 오류를 방지합니다",
		"useAzure": "Azure 사용",
		"azureApiVersion": "Azure API 버전 설정",
		"gemini": {
			"freeRequests": "* 분당 {{count}}개의 요청까지 무료. 이후에는 프롬프트 크기에 따라 요금이 부과됩니다.",
			"pricingDetails": "자세한 내용은 가격 정보를 참조하세요.",
			"billingEstimate": "* 요금은 추정치입니다 - 정확한 비용은 프롬프트 크기에 따라 달라집니다."
		}
	},
	"modelPicker": {
		"automaticFetch": "확장 프로그램은 <serviceLink>{{serviceName}}</serviceLink>에서 사용 가능한 최신 모델 목록을 자동으로 가져옵니다. 어떤 모델을 선택해야 할지 확실하지 않다면, Kilo Code는 <defaultModelLink>{{defaultModelId}}</defaultModelLink>로 가장 잘 작동합니다. 현재 사용 가능한 무료 옵션을 찾으려면 \"free\"를 검색해 볼 수도 있습니다.",
		"label": "모델",
		"searchPlaceholder": "검색",
		"noMatchFound": "일치하는 항목 없음",
		"useCustomModel": "사용자 정의 사용: {{modelId}}"
	},
	"footer": {
		"feedback": "질문이나 피드백이 있으시면 <githubLink>github.com/Kilo-Org/kilocode</githubLink>에서 이슈를 열거나 <redditLink>reddit.com/r/kilocode</redditLink> 또는 <discordLink>kilocode.ai/discord</discordLink>에 가입하세요",
		"support": "재무 관련 문의는 <supportLink>https://kilocode.ai/support</supportLink>로 고객 지원팀에 문의하세요",
		"telemetry": {
			"label": "오류 및 사용 보고 허용",
			"description": "사용 데이터 및 오류 보고서를 보내 Kilo Code 개선에 도움을 주세요. 코드, 프롬프트 또는 개인 정보는 절대 전송되지 않습니다. 자세한 내용은 개인정보 보호정책을 참조하세요."
		},
		"settings": {
			"import": "가져오기",
			"export": "내보내기",
			"reset": "초기화"
		}
	},
	"thinkingBudget": {
		"maxTokens": "최대 tokens",
		"maxThinkingTokens": "최대 사고 tokens"
	},
	"validation": {
		"apiKey": "유효한 API 키를 입력해야 합니다.",
		"awsRegion": "Amazon Bedrock을 사용하려면 리전을 선택해야 합니다.",
		"googleCloud": "유효한 Google Cloud 프로젝트 ID와 리전을 입력해야 합니다.",
		"modelId": "유효한 모델 ID를 입력해야 합니다.",
		"modelSelector": "유효한 모델 선택기를 입력해야 합니다.",
		"openAi": "유효한 기본 URL, API 키, 모델 ID를 입력해야 합니다.",
		"arn": {
			"invalidFormat": "ARN 형식이 잘못되었습니다. 형식 요구사항을 확인하세요.",
			"regionMismatch": "경고: ARN의 리전({{arnRegion}})이 선택한 리전({{region}})과 일치하지 않습니다. 접근 문제가 발생할 수 있습니다. 제공자는 ARN의 리전을 사용합니다."
		},
		"modelAvailability": "제공한 모델 ID({{modelId}})를 사용할 수 없습니다. 다른 모델을 선택하세요.",
		"providerNotAllowed": "제공자 '{{provider}}'는 조직에서 허용되지 않습니다",
		"modelNotAllowed": "모델 '{{model}}'은 제공자 '{{provider}}'에 대해 조직에서 허용되지 않습니다",
		"profileInvalid": "이 프로필에는 조직에서 허용되지 않는 제공자 또는 모델이 포함되어 있습니다"
	},
	"placeholders": {
		"apiKey": "API 키 입력...",
		"profileName": "프로필 이름 입력",
		"accessKey": "액세스 키 입력...",
		"secretKey": "시크릿 키 입력...",
		"sessionToken": "세션 토큰 입력...",
		"credentialsJson": "인증 정보 JSON 입력...",
		"keyFilePath": "키 파일 경로 입력...",
		"projectId": "프로젝트 ID 입력...",
		"customArn": "ARN 입력 (예: arn:aws:bedrock:us-east-1:123456789012:foundation-model/my-model)",
		"baseUrl": "기본 URL 입력...",
		"modelId": {
			"lmStudio": "예: meta-llama-3.1-8b-instruct",
			"lmStudioDraft": "예: lmstudio-community/llama-3.2-1b-instruct",
			"ollama": "예: llama3.1"
		},
		"numbers": {
			"maxTokens": "예: 4096",
			"contextWindow": "예: 128000",
			"inputPrice": "예: 0.0001",
			"outputPrice": "예: 0.0002",
			"cacheWritePrice": "예: 0.00005"
		}
	},
	"defaults": {
		"ollamaUrl": "기본값: http://localhost:11434",
		"lmStudioUrl": "기본값: http://localhost:1234",
		"geminiUrl": "기본값: https://generativelanguage.googleapis.com"
	},
	"labels": {
		"customArn": "사용자 지정 ARN",
		"useCustomArn": "사용자 지정 ARN 사용..."
	},
	"display": {
		"taskTimeline": {
			"label": "작업 타임라인 표시",
			"description": "작업 메시지의 시각적 타임라인을 유형별로 색상화하여 표시하므로, 작업 진행 상황을 빠르게 확인하고 작업 기록의 특정 지점으로 스크롤하여 돌아갈 수 있습니다."
		}
	},
	"includeMaxOutputTokens": "최대 출력 토큰 포함",
	"includeMaxOutputTokensDescription": "API 요청에서 최대 출력 토큰 매개변수를 전송합니다. 일부 제공업체는 이를 지원하지 않을 수 있습니다."
}<|MERGE_RESOLUTION|>--- conflicted
+++ resolved
@@ -179,15 +179,13 @@
 			"commandPlaceholder": "명령 접두사 입력(예: 'git ')",
 			"addButton": "추가"
 		},
-<<<<<<< HEAD
 		"showMenu": {
 			"label": "채팅 뷰에 자동 승인 메뉴 표시",
 			"description": "활성화되면 자동 승인 메뉴가 채팅 뷰 하단에 표시되어 자동 승인 설정에 빠르게 접근할 수 있습니다"
-=======
+		},
 		"updateTodoList": {
 			"label": "Todo",
 			"description": "승인 없이 자동으로 할 일 목록이 업데이트됩니다"
->>>>>>> 39ab0067
 		},
 		"apiRequestLimit": {
 			"title": "최대 요청 수",
