{
	"greeting": "What can Kilo Code do for you?",
	"task": {
		"title": "Task",
		"seeMore": "See more",
		"seeLess": "See less",
		"tokens": "Tokens:",
		"cache": "Cache:",
		"apiCost": "API Cost:",
		"contextWindow": "Context Length:",
		"closeAndStart": "Close task and start a new one",
		"export": "Export task history",
		"delete": "Delete Task (Shift + Click to skip confirmation)"
	},
	"history": {
		"title": "History"
	},
	"unpin": "Unpin",
	"pin": "Pin",
	"retry": {
		"title": "Retry",
		"tooltip": "Try the operation again"
	},
	"startNewTask": {
		"title": "Start New Task",
		"tooltip": "Begin a new task"
	},
	"proceedAnyways": {
		"title": "Proceed Anyways",
		"tooltip": "Continue while command executes"
	},
	"save": {
		"title": "Save",
		"tooltip": "Save the file changes"
	},
	"tokenProgress": {
		"availableSpace": "Available space: {{amount}} tokens",
		"tokensUsed": "Tokens used: {{used}} of {{total}}",
		"reservedForResponse": "Reserved for model response: {{amount}} tokens"
	},
	"reject": {
		"title": "Reject",
		"tooltip": "Reject this action"
	},
	"completeSubtaskAndReturn": "Complete Subtask and Return",
	"approve": {
		"title": "Approve",
		"tooltip": "Approve this action"
	},
	"runCommand": {
		"title": "Run Command",
		"tooltip": "Execute this command"
	},
	"proceedWhileRunning": {
		"title": "Proceed While Running",
		"tooltip": "Continue despite warnings"
	},
	"resumeTask": {
		"title": "Resume Task",
		"tooltip": "Continue the current task"
	},
	"terminate": {
		"title": "Terminate",
		"tooltip": "End the current task"
	},
	"cancel": {
		"title": "Cancel",
		"tooltip": "Cancel the current operation"
	},
	"scrollToBottom": "Scroll to bottom of chat",
<<<<<<< HEAD
	"onboarding": "<strong>Your task list in this workspace is empty.</strong> Start by typing in a task below. Not sure how to begin? Read more about what Kilo Code can do for you in <DocsLink>the docs</DocsLink>.",
=======
	"about": "Generate, refactor, and debug code with AI assistance.<br />Check out our <DocsLink>documentation</DocsLink> to learn more.",
	"onboarding": "Your task list in this workspace is empty.",
	"rooTips": {
		"boomerangTasks": {
			"title": "Boomerang Tasks",
			"description": "Split tasks into smaller, manageable parts"
		},
		"stickyModels": {
			"title": "Sticky Models",
			"description": "Each mode remembers your last used model"
		},
		"tools": {
			"title": "Tools",
			"description": "Allow the AI to solve problems by browsing the web, running commands, and more"
		},
		"customizableModes": {
			"title": "Customizable Modes",
			"description": "Specialized personas with their own behaviors and assigned models"
		}
	},
>>>>>>> 11f65c5b
	"selectMode": "Select mode for interaction",
	"selectApiConfig": "Select API configuration",
	"enhancePrompt": "Enhance prompt with additional context",
	"enhancePromptDescription": "The 'Enhance Prompt' button helps improve your prompt by providing additional context, clarification, or rephrasing. Try typing a prompt in here and clicking the button again to see how it works.",
	"addImages": "Add images to message",
	"sendMessage": "Send message",
	"typeMessage": "Type a message...",
	"typeTask": "Build, find, ask something",
	"addContext": "@ to add context, / to switch modes",
	"dragFiles": "hold shift to drag in files",
	"dragFilesImages": "hold shift to drag in files/images",
	"errorReadingFile": "Error reading file:",
	"noValidImages": "No valid images were processed",
	"separator": "Separator",
	"edit": "Edit...",
	"forNextMode": "for next mode",
	"apiRequest": {
		"title": "API Request",
		"failed": "API Request Failed",
		"streaming": "API Request...",
		"cancelled": "API Request Cancelled",
		"streamingFailed": "API Streaming Failed"
	},
	"checkpoint": {
		"initial": "Initial Checkpoint",
		"regular": "Checkpoint",
		"initializingWarning": "Still initializing checkpoint... If this takes too long, you can disable checkpoints in <settingsLink>settings</settingsLink> and restart your task.",
		"menu": {
			"viewDiff": "View Diff",
			"restore": "Restore Checkpoint",
			"restoreFiles": "Restore Files",
			"restoreFilesDescription": "Restores your project's files back to a snapshot taken at this point.",
			"restoreFilesAndTask": "Restore Files & Task",
			"confirm": "Confirm",
			"cancel": "Cancel",
			"cannotUndo": "This action cannot be undone.",
			"restoreFilesAndTaskDescription": "Restores your project's files back to a snapshot taken at this point and deletes all messages after this point."
		},
		"current": "Current"
	},
	"instructions": {
		"wantsToFetch": "Kilo Code wants to fetch detailed instructions to assist with the current task"
	},
	"fileOperations": {
		"wantsToRead": "Kilo Code wants to read this file:",
		"wantsToReadOutsideWorkspace": "Kilo Code wants to read this file outside of the workspace:",
		"didRead": "Kilo Code read this file:",
		"wantsToEdit": "Kilo Code wants to edit this file:",
		"wantsToEditOutsideWorkspace": "Kilo Code wants to edit this file outside of the workspace:",
		"wantsToCreate": "Kilo Code wants to create a new file:",
		"wantsToSearchReplace": "Kilo Code wants to search and replace in this file:",
		"didSearchReplace": "Kilo Code performed search and replace on this file:",
		"wantsToInsert": "Kilo Code wants to insert content into this file:",
		"wantsToInsertWithLineNumber": "Kilo Code wants to insert content into this file at line {{lineNumber}}:",
		"wantsToInsertAtEnd": "Kilo Code wants to append content to the end of this file:"
	},
	"directoryOperations": {
		"wantsToViewTopLevel": "Kilo Code wants to view the top level files in this directory:",
		"didViewTopLevel": "Kilo Code viewed the top level files in this directory:",
		"wantsToViewRecursive": "Kilo Code wants to recursively view all files in this directory:",
		"didViewRecursive": "Kilo Code recursively viewed all files in this directory:",
		"wantsToViewDefinitions": "Kilo Code wants to view source code definition names used in this directory:",
		"didViewDefinitions": "Kilo Code viewed source code definition names used in this directory:",
		"wantsToSearch": "Kilo Code wants to search this directory for <code>{{regex}}</code>:",
		"didSearch": "Kilo Code searched this directory for <code>{{regex}}</code>:"
	},
	"commandOutput": "Command Output",
	"response": "Response",
	"arguments": "Arguments",
	"mcp": {
		"wantsToUseTool": "Kilo Code wants to use a tool on the {{serverName}} MCP server:",
		"wantsToAccessResource": "Kilo Code wants to access a resource on the {{serverName}} MCP server:"
	},
	"modes": {
		"wantsToSwitch": "Kilo Code wants to switch to {{mode}} mode",
		"wantsToSwitchWithReason": "Kilo Code wants to switch to {{mode}} mode because: {{reason}}",
		"didSwitch": "Kilo Code switched to {{mode}} mode",
		"didSwitchWithReason": "Kilo Code switched to {{mode}} mode because: {{reason}}"
	},
	"subtasks": {
		"wantsToCreate": "Kilo Code wants to create a new subtask in {{mode}} mode:",
		"wantsToFinish": "Kilo Code wants to finish this subtask",
		"newTaskContent": "Subtask Instructions",
		"completionContent": "Subtask Completed",
		"resultContent": "Subtask Results",
		"defaultResult": "Please continue to the next task.",
		"completionInstructions": "Subtask completed! You can review the results and suggest any corrections or next steps. If everything looks good, confirm to return the result to the parent task."
	},
	"questions": {
		"hasQuestion": "Kilo Code has a question:"
	},
	"taskCompleted": "Task Completed",
	"error": "Error",
	"diffError": {
		"title": "Edit Unsuccessful"
	},
	"troubleMessage": "Kilo Code is having trouble...",
	"shellIntegration": {
		"unavailable": "Shell Integration Unavailable",
		"troubleshooting": "Still having trouble? Click here for shell integration documentation.",
		"checkSettings": "Check terminal workarounds in the settings page",
		"updateVSCode": "Update VSCode",
		"supportedShell": "Make sure you're using a supported shell: zsh, bash, fish, or PowerShell"
	},
	"powershell": {
		"issues": "It seems like you're having Windows PowerShell issues, please see this"
	},
	"autoApprove": {
		"title": "Auto-approve:",
		"none": "None",
		"description": "Auto-approve allows Kilo Code to perform actions without asking for permission. Only enable for actions you fully trust. More detailed configuration available in <settingsLink>Settings</settingsLink>."
	},
	"announcement": {
		"title": "🎉 Roo Code 3.14 Released",
		"description": "Roo Code 3.14 brings new features and improvements based on your feedback.",
		"whatsNew": "What's New",
		"feature1": "<bold>Improved Editing Tools</bold>: The <code>search_and_replace</code> and <code>insert_content</code> tools have been improved and graduated from experimental status",
		"feature2": "<bold>Diff Apply Fixes</bold>: We continue to work on improving the <code>apply_diff</code> tool",
		"feature3": "<bold>Tons of Other Improvements</bold>: Numerous fixes and enhancements throughout the extension",
		"hideButton": "Hide announcement",
		"detailsDiscussLinks": "Get more details and discuss in <discordLink>Discord</discordLink> and <redditLink>Reddit</redditLink> 🚀"
	},
	"reasoning": {
		"thinking": "Thinking",
		"seconds": "{{count}}s"
	},
	"followUpSuggest": {
		"copyToInput": "Copy to input (same as shift + click)"
	},
	"browser": {
		"rooWantsToUse": "Kilo Code wants to use the browser:",
		"consoleLogs": "Console Logs",
		"noNewLogs": "(No new logs)",
		"screenshot": "Browser screenshot",
		"cursor": "cursor",
		"navigation": {
			"step": "Step {{current}} of {{total}}",
			"previous": "Previous",
			"next": "Next"
		},
		"sessionStarted": "Browser Session Started",
		"actions": {
			"title": "Browse Action: ",
			"launch": "Launch browser at {{url}}",
			"click": "Click ({{coordinate}})",
			"type": "Type \"{{text}}\"",
			"scrollDown": "Scroll down",
			"scrollUp": "Scroll up",
			"close": "Close browser"
		}
	},
	"systemPromptWarning": "WARNING: Custom system prompt override active. This can severely break functionality and cause unpredictable behavior."
}<|MERGE_RESOLUTION|>--- conflicted
+++ resolved
@@ -68,9 +68,6 @@
 		"tooltip": "Cancel the current operation"
 	},
 	"scrollToBottom": "Scroll to bottom of chat",
-<<<<<<< HEAD
-	"onboarding": "<strong>Your task list in this workspace is empty.</strong> Start by typing in a task below. Not sure how to begin? Read more about what Kilo Code can do for you in <DocsLink>the docs</DocsLink>.",
-=======
 	"about": "Generate, refactor, and debug code with AI assistance.<br />Check out our <DocsLink>documentation</DocsLink> to learn more.",
 	"onboarding": "Your task list in this workspace is empty.",
 	"rooTips": {
@@ -91,7 +88,6 @@
 			"description": "Specialized personas with their own behaviors and assigned models"
 		}
 	},
->>>>>>> 11f65c5b
 	"selectMode": "Select mode for interaction",
 	"selectApiConfig": "Select API configuration",
 	"enhancePrompt": "Enhance prompt with additional context",
