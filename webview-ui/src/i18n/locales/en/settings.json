{
	"common": {
		"save": "Save",
		"done": "Done",
		"cancel": "Cancel",
		"reset": "Reset",
		"select": "Select",
		"add": "Add Header",
		"remove": "Remove"
	},
	"header": {
		"title": "Settings",
		"saveButtonTooltip": "Save changes",
		"nothingChangedTooltip": "Nothing changed",
		"doneButtonTooltip": "Discard unsaved changes and close settings panel"
	},
	"unsavedChangesDialog": {
		"title": "Unsaved Changes",
		"description": "Do you want to discard changes and continue?",
		"cancelButton": "Cancel",
		"discardButton": "Discard changes"
	},
	"sections": {
		"providers": "Providers",
		"autoApprove": "Auto-Approve",
		"browser": "Browser",
		"checkpoints": "Checkpoints",
		"notifications": "Notifications",
		"contextManagement": "Context",
		"terminal": "Terminal",
		"prompts": "Prompts",
		"experimental": "Experimental",
		"language": "Language",
		"about": "About Kilo Code"
	},
	"prompts": {
		"description": "Configure support prompts that are used for quick actions like enhancing prompts, explaining code, and fixing issues. These prompts help Roo provide better assistance for common development tasks."
	},
	"codeIndex": {
		"title": "Codebase Indexing",
		"enableLabel": "Enable Codebase Indexing",
		"enableDescription": "<0>Codebase Indexing</0> is an experimental feature that creates a semantic search index of your project using AI embeddings. This enables Kilo Code to better understand and navigate large codebases by finding relevant code based on meaning rather than just keywords.",
		"providerLabel": "Embeddings Provider",
		"selectProviderPlaceholder": "Select provider",
		"openaiProvider": "OpenAI",
		"ollamaProvider": "Ollama",
		"openaiKeyLabel": "OpenAI Key:",
		"modelLabel": "Model",
		"selectModelPlaceholder": "Select model",
		"ollamaUrlLabel": "Ollama URL:",
		"qdrantUrlLabel": "Qdrant URL",
		"qdrantKeyLabel": "Qdrant Key:",
		"startIndexingButton": "Start Indexing",
		"clearIndexDataButton": "Clear Index Data",
		"unsavedSettingsMessage": "Please save your settings before starting the indexing process.",
		"clearDataDialog": {
			"title": "Are you sure?",
			"description": "This action cannot be undone. This will permanently delete your codebase index data.",
			"cancelButton": "Cancel",
			"confirmButton": "Clear Data"
		}
	},
	"autoApprove": {
		"description": "Allow Kilo Code to automatically perform operations without requiring approval. Enable these settings only if you fully trust the AI and understand the associated security risks.",
		"readOnly": {
			"label": "Read",
			"description": "When enabled, Kilo Code will automatically view directory contents and read files without requiring you to click the Approve button.",
			"outsideWorkspace": {
				"label": "Include files outside workspace",
				"description": "Allow Kilo Code to read files outside the current workspace without requiring approval."
			}
		},
		"write": {
			"label": "Write",
			"description": "Automatically create and edit files without requiring approval",
			"delayLabel": "Delay after writes to allow diagnostics to detect potential problems",
			"outsideWorkspace": {
				"label": "Include files outside workspace",
				"description": "Allow Kilo Code to create and edit files outside the current workspace without requiring approval."
			}
		},
		"browser": {
			"label": "Browser",
			"description": "Automatically perform browser actions without requiring approval. Note: Only applies when the model supports computer use"
		},
		"retry": {
			"label": "Retry",
			"description": "Automatically retry failed API requests when server returns an error response",
			"delayLabel": "Delay before retrying the request"
		},
		"mcp": {
			"label": "MCP",
			"description": "Enable auto-approval of individual MCP tools in the MCP Servers view (requires both this setting and the tool's individual \"Always allow\" checkbox)"
		},
		"modeSwitch": {
			"label": "Mode",
			"description": "Automatically switch between different modes without requiring approval"
		},
		"subtasks": {
			"label": "Subtasks",
			"description": "Allow creation and completion of subtasks without requiring approval"
		},
		"execute": {
			"label": "Execute",
			"description": "Automatically execute allowed terminal commands without requiring approval",
			"allowedCommands": "Allowed Auto-Execute Commands",
			"allowedCommandsDescription": "Command prefixes that can be auto-executed when \"Always approve execute operations\" is enabled. Add * to allow all commands (use with caution).",
			"commandPlaceholder": "Enter command prefix (e.g., 'git ')",
			"addButton": "Add"
		},
		"showMenu": {
			"label": "Show auto-approve menu in chat view",
			"description": "When enabled, the auto-approve menu will be displayed at the bottom of the chat view, allowing quick access to auto-approve settings"
		},
		"apiRequestLimit": {
			"title": "Max Requests",
			"description": "Automatically make this many API requests before asking for approval to continue with the task.",
			"unlimited": "Unlimited"
		}
	},
	"providers": {
		"providerDocumentation": "{{provider}} documentation",
		"configProfile": "Configuration Profile",
		"description": "Save different API configurations to quickly switch between providers and settings.",
		"apiProvider": "API Provider",
		"model": "Model",
		"nameEmpty": "Name cannot be empty",
		"nameExists": "A profile with this name already exists",
		"deleteProfile": "Delete Profile",
		"invalidArnFormat": "Invalid ARN format. Please check the examples above.",
		"enterNewName": "Enter new name",
		"addProfile": "Add Profile",
		"renameProfile": "Rename Profile",
		"newProfile": "New Configuration Profile",
		"enterProfileName": "Enter profile name",
		"createProfile": "Create Profile",
		"cannotDeleteOnlyProfile": "Cannot delete the only profile",
		"searchPlaceholder": "Search profiles",
		"noMatchFound": "No matching profiles found",
		"vscodeLmDescription": " The VS Code Language Model API allows you to run models provided by other VS Code extensions (including but not limited to GitHub Copilot). The easiest way to get started is to install the Copilot and Copilot Chat extensions from the VS Code Marketplace.",
		"awsCustomArnUse": "Enter a valid Amazon Bedrock ARN for the model you want to use. Format examples:",
		"awsCustomArnDesc": "Make sure the region in the ARN matches your selected AWS Region above.",
		"openRouterApiKey": "OpenRouter API Key",
		"getOpenRouterApiKey": "Get OpenRouter API Key",
		"apiKeyStorageNotice": "API keys are stored securely in VSCode's Secret Storage",
		"glamaApiKey": "Glama API Key",
		"getGlamaApiKey": "Get Glama API Key",
		"useCustomBaseUrl": "Use custom base URL",
		"useReasoning": "Enable reasoning",
		"useHostHeader": "Use custom Host header",
		"useLegacyFormat": "Use legacy OpenAI API format",
		"customHeaders": "Custom Headers",
		"headerName": "Header name",
		"headerValue": "Header value",
		"noCustomHeaders": "No custom headers defined. Click the + button to add one.",
		"requestyApiKey": "Requesty API Key",
		"refreshModels": {
			"label": "Refresh Models",
			"hint": "Please reopen the settings to see the latest models.",
			"loading": "Refreshing models list...",
			"success": "Models list refreshed successfully!",
			"error": "Failed to refresh models list. Please try again."
		},
		"getRequestyApiKey": "Get Requesty API Key",
		"openRouterTransformsText": "Compress prompts and message chains to the context size (<a>OpenRouter Transforms</a>)",
		"anthropicApiKey": "Anthropic API Key",
		"getAnthropicApiKey": "Get Anthropic API Key",
		"anthropicUseAuthToken": "Pass Anthropic API Key as Authorization header instead of X-Api-Key",
		"chutesApiKey": "Chutes API Key",
		"getChutesApiKey": "Get Chutes API Key",
		"deepSeekApiKey": "DeepSeek API Key",
		"getDeepSeekApiKey": "Get DeepSeek API Key",
		"geminiApiKey": "Gemini API Key",
		"getGroqApiKey": "Get Groq API Key",
		"groqApiKey": "Groq API Key",
		"getGeminiApiKey": "Get Gemini API Key",
		"openAiApiKey": "OpenAI API Key",
		"apiKey": "API Key",
		"openAiBaseUrl": "Base URL",
		"getOpenAiApiKey": "Get OpenAI API Key",
		"mistralApiKey": "Mistral API Key",
		"getMistralApiKey": "Get Mistral / Codestral API Key",
		"codestralBaseUrl": "Codestral Base URL (Optional)",
		"codestralBaseUrlDesc": "Set an alternative URL for the Codestral model.",
		"xaiApiKey": "xAI API Key",
		"getXaiApiKey": "Get xAI API Key",
		"litellmApiKey": "LiteLLM API Key",
		"litellmBaseUrl": "LiteLLM Base URL",
		"awsCredentials": "AWS Credentials",
		"awsProfile": "AWS Profile",
		"awsProfileName": "AWS Profile Name",
		"awsAccessKey": "AWS Access Key",
		"awsSecretKey": "AWS Secret Key",
		"awsSessionToken": "AWS Session Token",
		"awsRegion": "AWS Region",
		"awsCrossRegion": "Use cross-region inference",
		"awsBedrockVpc": {
			"useCustomVpcEndpoint": "Use custom VPC endpoint",
			"vpcEndpointUrlPlaceholder": "Enter VPC Endpoint URL (optional)",
			"examples": "Examples:"
		},
		"enablePromptCaching": "Enable prompt caching",
		"enablePromptCachingTitle": "Enable prompt caching to improve performance and reduce costs for supported models.",
		"cacheUsageNote": "Note: If you don't see cache usage, try selecting a different model and then selecting your desired model again.",
		"vscodeLmModel": "Language Model",
		"vscodeLmWarning": "Note: This is a very experimental integration and provider support will vary. If you get an error about a model not being supported, that's an issue on the provider's end.",
		"googleCloudSetup": {
			"title": "To use Google Cloud Vertex AI, you need to:",
			"step1": "1. Create a Google Cloud account, enable the Vertex AI API & enable the desired Claude models.",
			"step2": "2. Install the Google Cloud CLI & configure application default credentials.",
			"step3": "3. Or create a service account with credentials."
		},
		"googleCloudCredentials": "Google Cloud Credentials",
		"googleCloudKeyFile": "Google Cloud Key File Path",
		"googleCloudProjectId": "Google Cloud Project ID",
		"googleCloudRegion": "Google Cloud Region",
		"lmStudio": {
			"baseUrl": "Base URL (optional)",
			"modelId": "Model ID",
			"speculativeDecoding": "Enable Speculative Decoding",
			"draftModelId": "Draft Model ID",
			"draftModelDesc": "Draft model must be from the same model family for speculative decoding to work correctly.",
			"selectDraftModel": "Select Draft Model",
			"noModelsFound": "No draft models found. Please ensure LM Studio is running with Server Mode enabled.",
			"description": "LM Studio allows you to run models locally on your computer. For instructions on how to get started, see their <a>quickstart guide</a>. You will also need to start LM Studio's <b>local server</b> feature to use it with this extension. <span>Note:</span> Kilo Code uses complex prompts and works best with Claude models. Less capable models may not work as expected."
		},
		"ollama": {
			"baseUrl": "Base URL (optional)",
			"modelId": "Model ID",
			"description": "Ollama allows you to run models locally on your computer. For instructions on how to get started, see their quickstart guide.",
			"warning": "Note: Kilo Code uses complex prompts and works best with Claude models. Less capable models may not work as expected."
		},
		"unboundApiKey": "Unbound API Key",
		"getUnboundApiKey": "Get Unbound API Key",
		"unboundRefreshModelsSuccess": "Models list updated! You can now select from the latest models.",
		"unboundInvalidApiKey": "Invalid API key. Please check your API key and try again.",
		"humanRelay": {
			"description": "No API key is required, but the user needs to help copy and paste the information to the web chat AI.",
			"instructions": "During use, a dialog box will pop up and the current message will be copied to the clipboard automatically. You need to paste these to web versions of AI (such as ChatGPT or Claude), then copy the AI's reply back to the dialog box and click the confirm button."
		},
		"openRouter": {
			"providerRouting": {
				"title": "OpenRouter Provider Routing",
				"description": "OpenRouter routes requests to the best available providers for your model. By default, requests are load balanced across the top providers to maximize uptime. However, you can choose a specific provider to use for this model.",
				"learnMore": "Learn more about provider routing"
			}
		},
		"customModel": {
			"capabilities": "Configure the capabilities and pricing for your custom OpenAI-compatible model. Be careful when specifying the model capabilities, as they can affect how Kilo Code performs.",
			"maxTokens": {
				"label": "Max Output Tokens",
				"description": "Maximum number of tokens the model can generate in a response. (Specify -1 to allow the server to set the max tokens.)"
			},
			"contextWindow": {
				"label": "Context Window Size",
				"description": "Total tokens (input + output) the model can process."
			},
			"imageSupport": {
				"label": "Image Support",
				"description": "Is this model capable of processing and understanding images?"
			},
			"computerUse": {
				"label": "Computer Use",
				"description": "Is this model capable of interacting with a browser? (e.g. Claude 3.7 Sonnet)."
			},
			"promptCache": {
				"label": "Prompt Caching",
				"description": "Is this model capable of caching prompts?"
			},
			"pricing": {
				"input": {
					"label": "Input Price",
					"description": "Cost per million tokens in the input/prompt. This affects the cost of sending context and instructions to the model."
				},
				"output": {
					"label": "Output Price",
					"description": "Cost per million tokens in the model's response. This affects the cost of generated content and completions."
				},
				"cacheReads": {
					"label": "Cache Reads Price",
					"description": "Cost per million tokens for reading from the cache. This is the price charged when a cached response is retrieved."
				},
				"cacheWrites": {
					"label": "Cache Writes Price",
					"description": "Cost per million tokens for writing to the cache. This is the price charged when a prompt is cached for the first time."
				}
			},
			"resetDefaults": "Reset to Defaults"
		},
		"rateLimitSeconds": {
			"label": "Rate limit",
			"description": "Minimum time between API requests."
		},
		"reasoningEffort": {
			"label": "Model Reasoning Effort",
			"high": "High",
			"medium": "Medium",
			"low": "Low"
		},
		"setReasoningLevel": "Enable Reasoning Effort"
	},
	"browser": {
		"enable": {
			"label": "Enable browser tool",
			"description": "When enabled, Kilo Code can use a browser to interact with websites when using models that support computer use. <0>Learn more</0>"
		},
		"viewport": {
			"label": "Viewport size",
			"description": "Select the viewport size for browser interactions. This affects how websites are displayed and interacted with.",
			"options": {
				"largeDesktop": "Large Desktop (1280x800)",
				"smallDesktop": "Small Desktop (900x600)",
				"tablet": "Tablet (768x1024)",
				"mobile": "Mobile (360x640)"
			}
		},
		"screenshotQuality": {
			"label": "Screenshot quality",
			"description": "Adjust the WebP quality of browser screenshots. Higher values provide clearer screenshots but increase token usage."
		},
		"remote": {
			"label": "Use remote browser connection",
			"description": "Connect to a Chrome browser running with remote debugging enabled (--remote-debugging-port=9222).",
			"urlPlaceholder": "Custom URL (e.g., http://localhost:9222)",
			"testButton": "Test Connection",
			"testingButton": "Testing...",
			"instructions": "Enter the DevTools Protocol host address or leave empty to auto-discover Chrome local instances. The Test Connection button will try the custom URL if provided, or auto-discover if the field is empty."
		}
	},
	"checkpoints": {
		"enable": {
			"label": "Enable automatic checkpoints",
			"description": "When enabled, Kilo Code will automatically create checkpoints during task execution, making it easy to review changes or revert to earlier states. <0>Learn more</0>"
		}
	},
	"notifications": {
		"sound": {
			"label": "Enable sound effects",
			"description": "When enabled, Kilo Code will play sound effects for notifications and events.",
			"volumeLabel": "Volume"
		},
		"tts": {
			"label": "Enable text-to-speech",
			"description": "When enabled, Kilo Code will read aloud its responses using text-to-speech.",
			"speedLabel": "Speed"
		}
	},
	"contextManagement": {
		"description": "Control what information is included in the AI's context window, affecting token usage and response quality",
		"autoCondenseContextPercent": {
			"label": "Threshold to trigger intelligent context condensing",
			"description": "When the context window reaches this threshold, Roo will automatically condense it."
		},
		"condensingApiConfiguration": {
			"label": "API Configuration for Context Condensing",
			"description": "Select which API configuration to use for context condensing operations. Leave unselected to use the current active configuration.",
			"useCurrentConfig": "Default"
		},
		"customCondensingPrompt": {
			"label": "Custom Context Condensing Prompt",
			"description": "Customize the system prompt used for context condensing. Leave empty to use the default prompt.",
			"placeholder": "Enter your custom condensing prompt here...\n\nYou can use the same structure as the default prompt:\n- Previous Conversation\n- Current Work\n- Key Technical Concepts\n- Relevant Files and Code\n- Problem Solving\n- Pending Tasks and Next Steps",
			"reset": "Reset to Default",
			"hint": "Empty = use default prompt"
		},
		"autoCondenseContext": {
			"name": "Automatically trigger intelligent context condensing"
		},
		"openTabs": {
			"label": "Open tabs context limit",
			"description": "Maximum number of VSCode open tabs to include in context. Higher values provide more context but increase token usage."
		},
		"workspaceFiles": {
			"label": "Workspace files context limit",
			"description": "Maximum number of files to include in current working directory details. Higher values provide more context but increase token usage."
		},
		"rooignore": {
			"label": "Show .kilocodeignore'd files in lists and searches",
			"description": "When enabled, files matching patterns in .kilocodeignore will be shown in lists with a lock symbol. When disabled, these files will be completely hidden from file lists and searches."
		},
		"maxConcurrentFileReads": {
			"label": "Concurrent file reads limit",
			"description": "Maximum number of files the 'read_file' tool can process concurrently. Higher values may speed up reading multiple small files but increase memory usage."
		},
		"maxReadFile": {
			"label": "File read auto-truncate threshold",
			"description": "Kilo Code reads this number of lines when the model omits start/end values. If this number is less than the file's total, Kilo Code generates a line number index of code definitions. Special cases: -1 instructs Kilo Code to read the entire file (without indexing), and 0 instructs it to read no lines and provides line indexes only for minimal context. Lower values minimize initial context usage, enabling precise subsequent line-range reads. Explicit start/end requests are not limited by this setting.",
			"lines": "lines",
			"always_full_read": "Always read entire file"
		}
	},
	"terminal": {
		"basic": {
			"label": "Terminal Settings: Basic",
			"description": "Basic terminal settings"
		},
		"advanced": {
			"label": "Terminal Settings: Advanced",
			"description": "The following options may require a terminal restart to apply the setting."
		},
		"outputLineLimit": {
			"label": "Terminal output limit",
			"description": "Maximum number of lines to include in terminal output when executing commands. When exceeded lines will be removed from the middle, saving tokens. <0>Learn more</0>"
		},
		"shellIntegrationTimeout": {
			"label": "Terminal shell integration timeout",
			"description": "Maximum time to wait for shell integration to initialize before executing commands. For users with long shell startup times, this value may need to be increased if you see \"Shell Integration Unavailable\" errors in the terminal. <0>Learn more</0>"
		},
		"shellIntegrationDisabled": {
			"label": "Disable terminal shell integration",
			"description": "Enable this if terminal commands aren't working correctly or you see 'Shell Integration Unavailable' errors. This uses a simpler method to run commands, bypassing some advanced terminal features. <0>Learn more</0>"
		},
		"commandDelay": {
			"label": "Terminal command delay",
			"description": "Delay in milliseconds to add after command execution. The default setting of 0 disables the delay completely. This can help ensure command output is fully captured in terminals with timing issues. In most terminals it is implemented by setting `PROMPT_COMMAND='sleep N'` and Powershell appends `start-sleep` to the end of each command. Originally was workaround for VSCode bug#237208 and may not be needed. <0>Learn more</0>"
		},
		"compressProgressBar": {
			"label": "Compress progress bar output",
			"description": "When enabled, processes terminal output with carriage returns (\\r) to simulate how a real terminal would display content. This removes intermediate progress bar states, retaining only the final state, which conserves context space for more relevant information. <0>Learn more</0>"
		},
		"powershellCounter": {
			"label": "Enable PowerShell counter workaround",
			"description": "When enabled, adds a counter to PowerShell commands to ensure proper command execution. This helps with PowerShell terminals that might have issues with command output capture. <0>Learn more</0>"
		},
		"zshClearEolMark": {
			"label": "Clear ZSH EOL mark",
			"description": "When enabled, clears the ZSH end-of-line mark by setting PROMPT_EOL_MARK=''. This prevents issues with command output interpretation when output ends with special characters like '%'. <0>Learn more</0>"
		},
		"zshOhMy": {
			"label": "Enable Oh My Zsh integration",
			"description": "When enabled, sets ITERM_SHELL_INTEGRATION_INSTALLED=Yes to enable Oh My Zsh shell integration features. Applying this setting might require restarting the IDE. <0>Learn more</0>"
		},
		"zshP10k": {
			"label": "Enable Powerlevel10k integration",
			"description": "When enabled, sets POWERLEVEL9K_TERM_SHELL_INTEGRATION=true to enable Powerlevel10k shell integration features. <0>Learn more</0>"
		},
		"zdotdir": {
			"label": "Enable ZDOTDIR handling",
			"description": "When enabled, creates a temporary directory for ZDOTDIR to handle zsh shell integration properly. This ensures VSCode shell integration works correctly with zsh while preserving your zsh configuration. <0>Learn more</0>"
		},
		"inheritEnv": {
			"label": "Inherit environment variables",
			"description": "When enabled, the terminal will inherit environment variables from VSCode's parent process, such as user-profile-defined shell integration settings. This directly toggles VSCode global setting `terminal.integrated.inheritEnv`. <0>Learn more</0>"
		}
	},
	"advanced": {
		"diff": {
			"label": "Enable editing through diffs",
			"description": "When enabled, Kilo Code will be able to edit files more quickly and will automatically reject truncated full-file writes. Works best with the latest Claude 4 Sonnet model.",
			"strategy": {
				"label": "Diff strategy",
				"options": {
					"standard": "Standard (Single block)",
					"multiBlock": "Experimental: Multi-block diff",
					"unified": "Experimental: Unified diff"
				},
				"descriptions": {
					"standard": "Standard diff strategy applies changes to a single code block at a time.",
					"unified": "Unified diff strategy takes multiple approaches to applying diffs and chooses the best approach.",
					"multiBlock": "Multi-block diff strategy allows updating multiple code blocks in a file in one request."
				}
			},
			"matchPrecision": {
				"label": "Match precision",
				"description": "This slider controls how precisely code sections must match when applying diffs. Lower values allow more flexible matching but increase the risk of incorrect replacements. Use values below 100% with extreme caution."
			}
		}
	},
	"experimental": {
<<<<<<< HEAD
		"autoCondenseContextPercent": {
			"label": "Threshold to trigger intelligent context condensing",
			"description": "When the context window reaches this threshold, Kilo Code will automatically condense it."
		},
		"condensingApiConfiguration": {
			"label": "API Configuration for Context Condensing",
			"description": "Select which API configuration to use for context condensing operations. Leave unselected to use the current active configuration.",
			"useCurrentConfig": "Default"
		},
		"customCondensingPrompt": {
			"label": "Custom Context Condensing Prompt",
			"description": "Customize the system prompt used for context condensing. Leave empty to use the default prompt.",
			"placeholder": "Enter your custom condensing prompt here...\n\nYou can use the same structure as the default prompt:\n- Previous Conversation\n- Current Work\n- Key Technical Concepts\n- Relevant Files and Code\n- Problem Solving\n- Pending Tasks and Next Steps",
			"reset": "Reset to Default",
			"hint": "Empty = use default prompt"
		},
		"AUTO_CONDENSE_CONTEXT": {
			"name": "Automatically trigger intelligent context condensing",
			"description": "Intelligent context condensing uses an LLM call to summarize the past conversation when the task's context window reaches a preset threshold, rather than dropping old messages when the context fills."
		},
=======
>>>>>>> 69f72002
		"DIFF_STRATEGY_UNIFIED": {
			"name": "Use experimental unified diff strategy",
			"description": "Enable the experimental unified diff strategy. This strategy might reduce the number of retries caused by model errors but may cause unexpected behavior or incorrect edits. Only enable if you understand the risks and are willing to carefully review all changes."
		},
		"SEARCH_AND_REPLACE": {
			"name": "Use experimental search and replace tool",
			"description": "Enable the experimental search and replace tool, allowing Kilo Code to replace multiple instances of a search term in one request."
		},
		"INSERT_BLOCK": {
			"name": "Use experimental insert content tool",
			"description": "Enable the experimental insert content tool, allowing Kilo Code to insert content at specific line numbers without needing to create a diff."
		},
		"POWER_STEERING": {
			"name": "Use experimental \"power steering\" mode",
			"description": "When enabled, Kilo Code will remind the model about the details of its current mode definition more frequently. This will lead to stronger adherence to role definitions and custom instructions, but will use more tokens per message."
		},
		"AUTOCOMPLETE": {
			"name": "Use experimental \"autocomplete\" feature",
			"description": "When enabled, Kilo Code will provide inline code suggestions as you type. Requires Kilo Code API Provider."
		},
		"CONCURRENT_FILE_READS": {
			"name": "Enable concurrent file reads",
			"description": "When enabled, Roo can read multiple files in a single request (up to 15 files). When disabled, Roo must read files one at a time. Disabling this can help when working with less capable models or when you want more control over file access."
		},
		"MULTI_SEARCH_AND_REPLACE": {
			"name": "Use experimental multi block diff tool",
			"description": "When enabled, Kilo Code will use multi block diff tool. This will try to update multiple code blocks in the file in one request."
		}
	},
	"promptCaching": {
		"label": "Disable prompt caching",
		"description": "When checked, Kilo Code will not use prompt caching for this model."
	},
	"temperature": {
		"useCustom": "Use custom temperature",
		"description": "Controls randomness in the model's responses.",
		"rangeDescription": "Higher values make output more random, lower values make it more deterministic."
	},
	"modelInfo": {
		"supportsImages": "Supports images",
		"noImages": "Does not support images",
		"supportsComputerUse": "Supports computer use",
		"noComputerUse": "Does not support computer use",
		"supportsPromptCache": "Supports prompt caching",
		"noPromptCache": "Does not support prompt caching",
		"maxOutput": "Max output",
		"inputPrice": "Input price",
		"outputPrice": "Output price",
		"cacheReadsPrice": "Cache reads price",
		"cacheWritesPrice": "Cache writes price",
		"enableStreaming": "Enable streaming",
		"enableR1Format": "Enable R1 model parameters",
		"enableR1FormatTips": "Must be enabled when using R1 models such as QWQ to prevent 400 errors",
		"useAzure": "Use Azure",
		"azureApiVersion": "Set Azure API version",
		"gemini": {
			"freeRequests": "* Free up to {{count}} requests per minute. After that, billing depends on prompt size.",
			"pricingDetails": "For more info, see pricing details.",
			"billingEstimate": "* Billing is an estimate - exact cost depends on prompt size."
		}
	},
	"modelPicker": {
		"automaticFetch": "The extension automatically fetches the latest list of models available on <serviceLink>{{serviceName}}</serviceLink>. If you're unsure which model to choose, Kilo Code works best with <defaultModelLink>{{defaultModelId}}</defaultModelLink>. You can also try searching \"free\" for no-cost options currently available.",
		"label": "Model",
		"searchPlaceholder": "Search",
		"noMatchFound": "No match found",
		"useCustomModel": "Use custom: {{modelId}}"
	},
	"footer": {
		"feedback": "If you have any questions or feedback, feel free to open an issue at <githubLink>github.com/Kilo-Org/kilocode</githubLink> or join <redditLink>reddit.com/r/kilocode</redditLink> or <discordLink>kilocode.ai/discord</discordLink>",
		"telemetry": {
			"label": "Allow anonymous error and usage reporting",
			"description": "Help improve Kilo Code by sending anonymous usage data and error reports. No code, prompts, or personal information is ever sent. See our privacy policy for more details."
		},
		"settings": {
			"import": "Import",
			"export": "Export",
			"reset": "Reset"
		}
	},
	"thinkingBudget": {
		"maxTokens": "Max Tokens",
		"maxThinkingTokens": "Max Thinking Tokens"
	},
	"validation": {
		"apiKey": "You must provide a valid API key.",
		"awsRegion": "You must choose a region to use with Amazon Bedrock.",
		"googleCloud": "You must provide a valid Google Cloud Project ID and Region.",
		"modelId": "You must provide a valid model ID.",
		"modelSelector": "You must provide a valid model selector.",
		"openAi": "You must provide a valid base URL, API key, and model ID.",
		"arn": {
			"invalidFormat": "Invalid ARN format. Please check the format requirements.",
			"regionMismatch": "Warning: The region in your ARN ({{arnRegion}}) does not match your selected region ({{region}}). This may cause access issues. The provider will use the region from the ARN."
		},
		"modelAvailability": "The model ID ({{modelId}}) you provided is not available. Please choose a different model.",
		"providerNotAllowed": "Provider '{{provider}}' is not allowed by your organization",
		"modelNotAllowed": "Model '{{model}}' is not allowed for provider '{{provider}}' by your organization",
		"profileInvalid": "This profile contains a provider or model that is not allowed by your organization"
	},
	"placeholders": {
		"apiKey": "Enter API Key...",
		"profileName": "Enter profile name",
		"accessKey": "Enter Access Key...",
		"secretKey": "Enter Secret Key...",
		"sessionToken": "Enter Session Token...",
		"credentialsJson": "Enter Credentials JSON...",
		"keyFilePath": "Enter Key File Path...",
		"projectId": "Enter Project ID...",
		"customArn": "Enter ARN (e.g. arn:aws:bedrock:us-east-1:123456789012:foundation-model/my-model)",
		"baseUrl": "Enter base URL...",
		"modelId": {
			"lmStudio": "e.g. meta-llama-3.1-8b-instruct",
			"lmStudioDraft": "e.g. lmstudio-community/llama-3.2-1b-instruct",
			"ollama": "e.g. llama3.1"
		},
		"numbers": {
			"maxTokens": "e.g. 4096",
			"contextWindow": "e.g. 128000",
			"inputPrice": "e.g. 0.0001",
			"outputPrice": "e.g. 0.0002",
			"cacheWritePrice": "e.g. 0.00005"
		}
	},
	"defaults": {
		"ollamaUrl": "Default: http://localhost:11434",
		"lmStudioUrl": "Default: http://localhost:1234",
		"geminiUrl": "Default: https://generativelanguage.googleapis.com"
	},
	"labels": {
		"customArn": "Custom ARN",
		"useCustomArn": "Use custom ARN..."
	}
}<|MERGE_RESOLUTION|>--- conflicted
+++ resolved
@@ -34,7 +34,7 @@
 		"about": "About Kilo Code"
 	},
 	"prompts": {
-		"description": "Configure support prompts that are used for quick actions like enhancing prompts, explaining code, and fixing issues. These prompts help Roo provide better assistance for common development tasks."
+		"description": "Configure support prompts that are used for quick actions like enhancing prompts, explaining code, and fixing issues. These prompts help Kilo Code provide better assistance for common development tasks."
 	},
 	"codeIndex": {
 		"title": "Codebase Indexing",
@@ -349,7 +349,7 @@
 		"description": "Control what information is included in the AI's context window, affecting token usage and response quality",
 		"autoCondenseContextPercent": {
 			"label": "Threshold to trigger intelligent context condensing",
-			"description": "When the context window reaches this threshold, Roo will automatically condense it."
+			"description": "When the context window reaches this threshold, Kilo Code will automatically condense it."
 		},
 		"condensingApiConfiguration": {
 			"label": "API Configuration for Context Condensing",
@@ -467,29 +467,6 @@
 		}
 	},
 	"experimental": {
-<<<<<<< HEAD
-		"autoCondenseContextPercent": {
-			"label": "Threshold to trigger intelligent context condensing",
-			"description": "When the context window reaches this threshold, Kilo Code will automatically condense it."
-		},
-		"condensingApiConfiguration": {
-			"label": "API Configuration for Context Condensing",
-			"description": "Select which API configuration to use for context condensing operations. Leave unselected to use the current active configuration.",
-			"useCurrentConfig": "Default"
-		},
-		"customCondensingPrompt": {
-			"label": "Custom Context Condensing Prompt",
-			"description": "Customize the system prompt used for context condensing. Leave empty to use the default prompt.",
-			"placeholder": "Enter your custom condensing prompt here...\n\nYou can use the same structure as the default prompt:\n- Previous Conversation\n- Current Work\n- Key Technical Concepts\n- Relevant Files and Code\n- Problem Solving\n- Pending Tasks and Next Steps",
-			"reset": "Reset to Default",
-			"hint": "Empty = use default prompt"
-		},
-		"AUTO_CONDENSE_CONTEXT": {
-			"name": "Automatically trigger intelligent context condensing",
-			"description": "Intelligent context condensing uses an LLM call to summarize the past conversation when the task's context window reaches a preset threshold, rather than dropping old messages when the context fills."
-		},
-=======
->>>>>>> 69f72002
 		"DIFF_STRATEGY_UNIFIED": {
 			"name": "Use experimental unified diff strategy",
 			"description": "Enable the experimental unified diff strategy. This strategy might reduce the number of retries caused by model errors but may cause unexpected behavior or incorrect edits. Only enable if you understand the risks and are willing to carefully review all changes."
@@ -512,7 +489,7 @@
 		},
 		"CONCURRENT_FILE_READS": {
 			"name": "Enable concurrent file reads",
-			"description": "When enabled, Roo can read multiple files in a single request (up to 15 files). When disabled, Roo must read files one at a time. Disabling this can help when working with less capable models or when you want more control over file access."
+			"description": "When enabled, Kilo Code can read multiple files in a single request (up to 15 files). When disabled, Kilo Code must read files one at a time. Disabling this can help when working with less capable models or when you want more control over file access."
 		},
 		"MULTI_SEARCH_AND_REPLACE": {
 			"name": "Use experimental multi block diff tool",
