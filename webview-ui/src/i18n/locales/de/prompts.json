--- conflicted
+++ resolved
@@ -98,13 +98,6 @@
 			}
 		}
 	},
-<<<<<<< HEAD
-	"customModeCreation": {
-		"enableTitle": "Erstellung benutzerdefinierter Modi über Prompts aktivieren",
-		"description": "Wenn aktiviert, ermöglicht Kilo Code dir, benutzerdefinierte Modi mit Prompts wie 'Erstelle mir einen benutzerdefinierten Modus, der...' zu erstellen. Die Deaktivierung reduziert deinen System-Prompt um etwa 700 Tokens, wenn diese Funktion nicht benötigt wird. Bei Deaktivierung kannst du immer noch manuell benutzerdefinierte Modi mit der +-Schaltfläche oben erstellen oder durch Bearbeiten der zugehörigen Konfigurations-JSON."
-	},
-=======
->>>>>>> 0949556b
 	"advancedSystemPrompt": {
 		"title": "Erweitert: System-Prompt überschreiben",
 		"description": "Du kannst den System-Prompt für diesen Modus vollständig ersetzen (abgesehen von der Rollendefinition und benutzerdefinierten Anweisungen), indem du eine Datei unter <span>.kilo-code/system-prompt-{{slug}}</span> in deinem Arbeitsbereich erstellst. Dies ist eine sehr fortgeschrittene Funktion, die eingebaute Schutzmaßnahmen und Konsistenzprüfungen umgeht (besonders bei der Werkzeugnutzung), also sei vorsichtig!"
