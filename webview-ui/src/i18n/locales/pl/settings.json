--- conflicted
+++ resolved
@@ -179,15 +179,13 @@
 			"commandPlaceholder": "Wprowadź prefiks polecenia (np. 'git ')",
 			"addButton": "Dodaj"
 		},
-<<<<<<< HEAD
 		"showMenu": {
 			"label": "Pokaż menu automatycznego zatwierdzania w widoku czatu",
 			"description": "Gdy włączone, menu automatycznego zatwierdzania będzie wyświetlane na dole widoku czatu, umożliwiając szybki dostęp do ustawień automatycznego zatwierdzania"
-=======
+		},
 		"updateTodoList": {
 			"label": "Todo",
 			"description": "Lista zadań jest automatycznie aktualizowana bez zatwierdzenia"
->>>>>>> 39ab0067
 		},
 		"apiRequestLimit": {
 			"title": "Maksymalna liczba żądań",
