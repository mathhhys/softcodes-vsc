--- conflicted
+++ resolved
@@ -76,13 +76,8 @@
 		"tooltip": "Cancelar a operação atual"
 	},
 	"scrollToBottom": "Rolar para o final do chat",
-<<<<<<< HEAD
-	"about": "Gere, refatore e depure código com assistência de IA.<br />Confira nossa <DocsLink>documentação</DocsLink> para saber mais.",
+	"about": "Gere, refatore e depure código com assistência de IA. Confira nossa <DocsLink>documentação</DocsLink> para saber mais.",
 	"onboarding": "<strong>Sua lista de tarefas neste espaço de trabalho está vazia.</strong> Comece digitando uma tarefa abaixo. Não sabe como começar? Leia mais sobre o que o Kilo Code pode fazer por você nos <DocsLink>documentos</DocsLink>.",
-=======
-	"about": "Gere, refatore e depure código com assistência de IA. Confira nossa <DocsLink>documentação</DocsLink> para saber mais.",
-	"onboarding": "<strong>Sua lista de tarefas neste espaço de trabalho está vazia.</strong> Comece digitando uma tarefa abaixo. Não sabe como começar? Leia mais sobre o que o Roo pode fazer por você nos <DocsLink>documentos</DocsLink>.",
->>>>>>> 582a117a
 	"rooTips": {
 		"boomerangTasks": {
 			"title": "Tarefas Bumerangue",
@@ -273,8 +268,8 @@
 		}
 	},
 	"codebaseSearch": {
-		"wantsToSearch": "Roo quer pesquisar na base de código por <code>{{query}}</code>:",
-		"wantsToSearchWithPath": "Roo quer pesquisar na base de código por <code>{{query}}</code> em <code>{{path}}</code>:",
+		"wantsToSearch": "Kilo Code quer pesquisar na base de código por <code>{{query}}</code>:",
+		"wantsToSearchWithPath": "Kilo Code quer pesquisar na base de código por <code>{{query}}</code> em <code>{{path}}</code>:",
 		"didSearch": "Encontrado {{count}} resultado(s) para <code>{{query}}</code>:"
 	}
 }