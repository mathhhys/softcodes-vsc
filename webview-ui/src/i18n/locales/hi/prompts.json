--- conflicted
+++ resolved
@@ -6,13 +6,8 @@
 		"createNewMode": "नया मोड बनाएँ",
 		"editModesConfig": "मोड कॉन्फ़िगरेशन संपादित करें",
 		"editGlobalModes": "ग्लोबल मोड्स संपादित करें",
-<<<<<<< HEAD
 		"editProjectModes": "प्रोजेक्ट मोड्स संपादित करें (.kilocodemodes)",
-		"createModeHelpText": "नया कस्टम मोड बनाने के लिए + पर क्लिक करें, या बस चैट में Kilo Code से आपके लिए एक बनाने को कहें!",
-=======
-		"editProjectModes": "प्रोजेक्ट मोड्स संपादित करें (.roomodes)",
-		"createModeHelpText": "मोड विशेष व्यक्तित्व हैं जो Roo के व्यवहार को अनुकूलित करते हैं। <0>मोड का उपयोग करने के बारे में जानें</0> या <1>मोड को अनुकूलित करना।</1>",
->>>>>>> d2e15c16
+		"createModeHelpText": "मोड विशेष व्यक्तित्व हैं जो Kilo Code के व्यवहार को अनुकूलित करते हैं। <0>मोड का उपयोग करने के बारे में जानें</0> या <1>मोड को अनुकूलित करना।</1>",
 		"selectMode": "मोड खोजें"
 	},
 	"apiConfiguration": {
@@ -52,13 +47,8 @@
 	},
 	"globalCustomInstructions": {
 		"title": "सभी मोड्स के लिए कस्टम निर्देश",
-<<<<<<< HEAD
-		"description": "ये निर्देश सभी मोड्स पर लागू होते हैं। वे व्यवहारों का एक आधार सेट प्रदान करते हैं जिन्हें नीचे दिए गए मोड-विशिष्ट निर्देशों द्वारा बढ़ाया जा सकता है।\nयदि आप चाहते हैं कि Kilo Code आपके एडिटर की प्रदर्शन भाषा ({{language}}) से अलग भाषा में सोचे और बोले, तो आप यहां इसे निर्दिष्ट कर सकते हैं।",
-		"loadFromFile": "निर्देश आपके वर्कस्पेस में <span>.kilocode/rules/</span> फ़ोल्डर से भी लोड किए जा सकते हैं (.kilocoderules पुराना हो गया है और जल्द ही काम करना बंद कर देगा)।"
-=======
 		"description": "ये निर्देश सभी मोड्स पर लागू होते हैं। वे व्यवहारों का एक आधार सेट प्रदान करते हैं जिन्हें नीचे दिए गए मोड-विशिष्ट निर्देशों द्वारा बढ़ाया जा सकता है। <0>और जानें</0>",
-		"loadFromFile": "निर्देश आपके वर्कस्पेस में <span>.roo/rules/</span> फ़ोल्डर से भी लोड किए जा सकते हैं (.roorules और .clinerules पुराने हो गए हैं और जल्द ही काम करना बंद कर देंगे)।"
->>>>>>> d2e15c16
+		"loadFromFile": "निर्देश आपके वर्कस्पेस में <span>.kilocode/rules/</span> फ़ोल्डर से भी लोड किए जा सकते हैं (.kilocoderules और .clinerules पुराने हो गए हैं और जल्द ही काम करना बंद कर देंगे)।"
 	},
 	"systemPrompt": {
 		"preview": "सिस्टम प्रॉम्प्ट का पूर्वावलोकन",
@@ -117,11 +107,7 @@
 	},
 	"advancedSystemPrompt": {
 		"title": "उन्नत: सिस्टम प्रॉम्प्ट ओवरराइड करें",
-<<<<<<< HEAD
-		"description": "आप अपने वर्कस्पेस में <span>.kilocode/system-prompt-{{slug}}</span> पर एक फाइल बनाकर इस मोड के लिए सिस्टम प्रॉम्प्ट को पूरी तरह से बदल सकते हैं (भूमिका परिभाषा और कस्टम निर्देशों को छोड़कर)। यह एक बहुत उन्नत सुविधा है जो अंतर्निहित सुरक्षा उपायों और सामंजस्यता जांचों को बायपास करती है (विशेष रूप से टूल उपयोग के आसपास), इसलिए सावधान रहें!"
-=======
-		"description": "<2>⚠️ चेतावनी:</2> यह उन्नत सुविधा सुरक्षा उपायों को दरकिनार करती है। <1>उपयोग करने से पहले इसे पढ़ें!</1>अपने वर्कस्पेस में <span>.roo/system-prompt-{{slug}}</span> पर एक फ़ाइल बनाकर डिफ़ॉल्ट सिस्टम प्रॉम्प्ट को ओवरराइड करें।"
->>>>>>> d2e15c16
+		"description": "<2>⚠️ चेतावनी:</2> यह उन्नत सुविधा सुरक्षा उपायों को दरकिनार करती है। <1>उपयोग करने से पहले इसे पढ़ें!</1>अपने वर्कस्पेस में <span>.kilocode/system-prompt-{{slug}}</span> पर एक फ़ाइल बनाकर डिफ़ॉल्ट सिस्टम प्रॉम्प्ट को ओवरराइड करें।"
 	},
 	"createModeDialog": {
 		"title": "नया मोड बनाएँ",
