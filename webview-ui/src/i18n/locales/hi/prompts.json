{
	"title": "प्रॉम्प्ट्स",
	"done": "हो गया",
	"modes": {
		"title": "मोड्स",
		"createNewMode": "नया मोड बनाएँ",
		"editModesConfig": "मोड कॉन्फ़िगरेशन संपादित करें",
		"editGlobalModes": "ग्लोबल मोड्स संपादित करें",
<<<<<<< HEAD
		"editProjectModes": "प्रोजेक्ट मोड्स संपादित करें (.kilocodemodes)",
		"createModeHelpText": "नया कस्टम मोड बनाने के लिए + पर क्लिक करें, या बस चैट में Kilo Code से आपके लिए एक बनाने को कहें!"
=======
		"editProjectModes": "प्रोजेक्ट मोड्स संपादित करें (.roomodes)",
		"createModeHelpText": "नया कस्टम मोड बनाने के लिए + पर क्लिक करें, या बस चैट में Roo से आपके लिए एक बनाने को कहें!",
		"selectMode": "मोड खोजें"
>>>>>>> 2caf974e
	},
	"apiConfiguration": {
		"title": "API कॉन्फ़िगरेशन",
		"select": "इस मोड के लिए किस API कॉन्फ़िगरेशन का उपयोग करना है, चुनें"
	},
	"tools": {
		"title": "उपलब्ध टूल्स",
		"builtInModesText": "अंतर्निहित मोड्स के लिए टूल्स को संशोधित नहीं किया जा सकता",
		"editTools": "टूल्स संपादित करें",
		"doneEditing": "संपादन पूरा हुआ",
		"allowedFiles": "अनुमत फाइलें:",
		"toolNames": {
			"read": "फाइलें पढ़ें",
			"edit": "फाइलें संपादित करें",
			"browser": "ब्राउज़र का उपयोग करें",
			"command": "कमांड्स चलाएँ",
			"mcp": "MCP का उपयोग करें"
		},
		"noTools": "कोई नहीं"
	},
	"roleDefinition": {
		"title": "भूमिका परिभाषा",
		"resetToDefault": "डिफ़ॉल्ट पर रीसेट करें",
		"description": "इस मोड के लिए Kilo Code की विशेषज्ञता और व्यक्तित्व परिभाषित करें। यह विवरण Kilo Code के स्वयं को प्रस्तुत करने और कार्यों से निपटने के तरीके को आकार देता है।"
	},
	"customInstructions": {
		"title": "मोड-विशिष्ट कस्टम निर्देश (वैकल्पिक)",
		"resetToDefault": "डिफ़ॉल्ट पर रीसेट करें",
		"description": "{{modeName}} मोड के लिए विशिष्ट व्यवहार दिशानिर्देश जोड़ें।",
		"loadFromFile": "{{mode}} मोड के लिए विशिष्ट कस्टम निर्देश आपके वर्कस्पेस में <span>.kilocode/rules/</span> फ़ोल्डर से भी लोड किए जा सकते हैं (.kilocoderules-{{slug}} पुराना हो गया है और जल्द ही काम करना बंद कर देगा)।"
	},
	"globalCustomInstructions": {
		"title": "सभी मोड्स के लिए कस्टम निर्देश",
		"description": "ये निर्देश सभी मोड्स पर लागू होते हैं। वे व्यवहारों का एक आधार सेट प्रदान करते हैं जिन्हें नीचे दिए गए मोड-विशिष्ट निर्देशों द्वारा बढ़ाया जा सकता है।\nयदि आप चाहते हैं कि Kilo Code आपके एडिटर की प्रदर्शन भाषा ({{language}}) से अलग भाषा में सोचे और बोले, तो आप यहां इसे निर्दिष्ट कर सकते हैं।",
		"loadFromFile": "निर्देश आपके वर्कस्पेस में <span>.kilocode/rules/</span> फ़ोल्डर से भी लोड किए जा सकते हैं (.kilocoderules पुराना हो गया है और जल्द ही काम करना बंद कर देगा)।"
	},
	"systemPrompt": {
		"preview": "सिस्टम प्रॉम्प्ट का पूर्वावलोकन",
		"copy": "सिस्टम प्रॉम्प्ट को क्लिपबोर्ड पर कॉपी करें",
		"title": "सिस्टम प्रॉम्प्ट ({{modeName}} मोड)"
	},
	"supportPrompts": {
		"title": "सहायता प्रॉम्प्ट्स",
		"resetPrompt": "{{promptType}} प्रॉम्प्ट को डिफ़ॉल्ट पर रीसेट करें",
		"prompt": "प्रॉम्प्ट",
		"enhance": {
			"apiConfiguration": "API कॉन्फ़िगरेशन",
			"apiConfigDescription": "आप प्रॉम्प्ट्स को बढ़ाने के लिए हमेशा उपयोग करने के लिए एक API कॉन्फ़िगरेशन चुन सकते हैं, या बस वर्तमान में चयनित का उपयोग कर सकते हैं",
			"useCurrentConfig": "वर्तमान में चयनित API कॉन्फ़िगरेशन का उपयोग करें",
			"testPromptPlaceholder": "वृद्धि का परीक्षण करने के लिए एक प्रॉम्प्ट दर्ज करें",
			"previewButton": "प्रॉम्प्ट वृद्धि का पूर्वावलोकन"
		},
		"types": {
			"ENHANCE": {
				"label": "प्रॉम्प्ट बढ़ाएँ",
				"description": "अपने इनपुट के लिए अनुकूलित सुझाव या सुधार प्राप्त करने के लिए प्रॉम्प्ट वृद्धि का उपयोग करें। यह सुनिश्चित करता है कि Kilo Code आपके इरादे को समझता है और सर्वोत्तम संभव प्रतिक्रियाएँ प्रदान करता है। चैट में ✨ आइकन के माध्यम से उपलब्ध है।"
			},
			"EXPLAIN": {
				"label": "कोड समझाएँ",
				"description": "कोड स्निपेट, फंक्शन या पूरी फाइलों के विस्तृत स्पष्टीकरण प्राप्त करें। जटिल कोड को समझने या नए पैटर्न सीखने के लिए उपयोगी। कोड कार्रवाइयों (एडिटर में बल्ब आइकन) और एडिटर के कंटेक्स्ट मेनू (चयनित कोड पर राइट-क्लिक) में उपलब्ध है।"
			},
			"FIX": {
				"label": "समस्याएँ ठीक करें",
				"description": "बग्स, त्रुटियों या कोड गुणवत्ता के मुद्दों की पहचान और समाधान में मदद प्राप्त करें। समस्याओं को ठीक करने के लिए चरण-दर-चरण मार्गदर्शन प्रदान करता है। कोड कार्रवाइयों (एडिटर में बल्ब आइकन) और एडिटर के कंटेक्स्ट मेनू (चयनित कोड पर राइट-क्लिक) में उपलब्ध है।"
			},
			"IMPROVE": {
				"label": "कोड में सुधार करें",
				"description": "कार्यक्षमता बनाए रखते हुए कोड अनुकूलन, बेहतर प्रथाओं और वास्तुकला सुधारों के लिए सुझाव प्राप्त करें। कोड कार्रवाइयों (एडिटर में बल्ब आइकन) और एडिटर के कंटेक्स्ट मेनू (चयनित कोड पर राइट-क्लिक) में उपलब्ध है।"
			},
			"ADD_TO_CONTEXT": {
				"label": "संदर्भ में जोड़ें",
				"description": "अपने वर्तमान कार्य या वार्तालाप में संदर्भ जोड़ें। अतिरिक्त जानकारी या स्पष्टीकरण प्रदान करने के लिए उपयोगी। कोड कार्रवाइयों (एडिटर में बल्ब आइकन) और एडिटर के कंटेक्स्ट मेनू (चयनित कोड पर राइट-क्लिक) में उपलब्ध है।"
			},
			"TERMINAL_ADD_TO_CONTEXT": {
				"label": "टर्मिनल सामग्री को संदर्भ में जोड़ें",
				"description": "अपने वर्तमान कार्य या वार्तालाप में टर्मिनल आउटपुट जोड़ें। कमांड आउटपुट या लॉग प्रदान करने के लिए उपयोगी। टर्मिनल के कंटेक्स्ट मेनू (चयनित टर्मिनल सामग्री पर राइट-क्लिक) में उपलब्ध है।"
			},
			"TERMINAL_FIX": {
				"label": "टर्मिनल कमांड ठीक करें",
				"description": "विफल हुए या सुधार की आवश्यकता वाले टर्मिनल कमांड को ठीक करने में मदद प्राप्त करें। टर्मिनल के कंटेक्स्ट मेनू (चयनित टर्मिनल सामग्री पर राइट-क्लिक) में उपलब्ध है।"
			},
			"TERMINAL_EXPLAIN": {
				"label": "टर्मिनल कमांड समझाएँ",
				"description": "टर्मिनल कमांड और उनके आउटपुट के विस्तृत स्पष्टीकरण प्राप्त करें। टर्मिनल के कंटेक्स्ट मेनू (चयनित टर्मिनल सामग्री पर राइट-क्लिक) में उपलब्ध है।"
			},
			"NEW_TASK": {
				"label": "नया कार्य शुरू करें",
				"description": "इनपुट के साथ नया कार्य शुरू करें। कमांड पैलेट में उपलब्ध है।"
			}
		}
	},
	"advancedSystemPrompt": {
		"title": "उन्नत: सिस्टम प्रॉम्प्ट ओवरराइड करें",
		"description": "आप अपने वर्कस्पेस में <span>.kilocode/system-prompt-{{slug}}</span> पर एक फाइल बनाकर इस मोड के लिए सिस्टम प्रॉम्प्ट को पूरी तरह से बदल सकते हैं (भूमिका परिभाषा और कस्टम निर्देशों को छोड़कर)। यह एक बहुत उन्नत सुविधा है जो अंतर्निहित सुरक्षा उपायों और सामंजस्यता जांचों को बायपास करती है (विशेष रूप से टूल उपयोग के आसपास), इसलिए सावधान रहें!"
	},
	"createModeDialog": {
		"title": "नया मोड बनाएँ",
		"close": "बंद करें",
		"name": {
			"label": "नाम",
			"placeholder": "मोड का नाम दर्ज करें"
		},
		"slug": {
			"label": "स्लग",
			"description": "स्लग URL और फाइल नामों में उपयोग किया जाता है। यह लोअरकेस में होना चाहिए और केवल अक्षर, संख्याएँ और हाइफन शामिल होने चाहिए।"
		},
		"saveLocation": {
			"label": "सहेजने का स्थान",
			"description": "इस मोड को कहां सहेजना है, चुनें। प्रोजेक्ट-विशिष्ट मोड्स को ग्लोबल मोड्स पर प्राथमिकता मिलती है।",
			"global": {
				"label": "ग्लोबल",
				"description": "सभी वर्कस्पेस में उपलब्ध"
			},
			"project": {
				"label": "प्रोजेक्ट-विशिष्ट (.kilocodemodes)",
				"description": "केवल इस वर्कस्पेस में उपलब्ध, ग्लोबल पर प्राथमिकता रखता है"
			}
		},
		"roleDefinition": {
			"label": "भूमिका परिभाषा",
			"description": "इस मोड के लिए Kilo Code की विशेषज्ञता और व्यक्तित्व परिभाषित करें।"
		},
		"tools": {
			"label": "उपलब्ध टूल्स",
			"description": "चुनें कि यह मोड कौन से टूल्स उपयोग कर सकता है।"
		},
		"customInstructions": {
			"label": "कस्टम निर्देश (वैकल्पिक)",
			"description": "इस मोड के लिए विशिष्ट व्यवहार दिशानिर्देश जोड़ें।"
		},
		"buttons": {
			"cancel": "रद्द करें",
			"create": "मोड बनाएँ"
		},
		"deleteMode": "मोड हटाएँ"
	},
	"allFiles": "सभी फाइलें"
}<|MERGE_RESOLUTION|>--- conflicted
+++ resolved
@@ -6,14 +6,9 @@
 		"createNewMode": "नया मोड बनाएँ",
 		"editModesConfig": "मोड कॉन्फ़िगरेशन संपादित करें",
 		"editGlobalModes": "ग्लोबल मोड्स संपादित करें",
-<<<<<<< HEAD
 		"editProjectModes": "प्रोजेक्ट मोड्स संपादित करें (.kilocodemodes)",
-		"createModeHelpText": "नया कस्टम मोड बनाने के लिए + पर क्लिक करें, या बस चैट में Kilo Code से आपके लिए एक बनाने को कहें!"
-=======
-		"editProjectModes": "प्रोजेक्ट मोड्स संपादित करें (.roomodes)",
-		"createModeHelpText": "नया कस्टम मोड बनाने के लिए + पर क्लिक करें, या बस चैट में Roo से आपके लिए एक बनाने को कहें!",
+		"createModeHelpText": "नया कस्टम मोड बनाने के लिए + पर क्लिक करें, या बस चैट में Kilo Code से आपके लिए एक बनाने को कहें!",
 		"selectMode": "मोड खोजें"
->>>>>>> 2caf974e
 	},
 	"apiConfiguration": {
 		"title": "API कॉन्फ़िगरेशन",
