.pnpm-store
dist
out
out-*
node_modules
coverage/
mock/

.idea

.DS_Store

# IDEs
.idea

# Builds
bin/
*.vsix

# Local prompts and rules
/local-prompts

# Test environment
.test_env
.vscode-test/

# Docs
docs/_site/

# Dotenv
.env
.env.*
!.env.*.sample

# Logging
logs

# Vite development
.vite-port

<<<<<<< HEAD
# kilocode_change
.history/
=======
# Turborepo
.turbo
>>>>>>> 48ca890c

# IntelliJ and Qodo plugin folders
.idea/
.qodo/<|MERGE_RESOLUTION|>--- conflicted
+++ resolved
@@ -38,13 +38,10 @@
 # Vite development
 .vite-port
 
-<<<<<<< HEAD
 # kilocode_change
 .history/
-=======
 # Turborepo
 .turbo
->>>>>>> 48ca890c
 
 # IntelliJ and Qodo plugin folders
 .idea/
