--- conflicted
+++ resolved
@@ -47,11 +47,6 @@
 		"delete_api_config": "Fehler beim Löschen der API-Konfiguration",
 		"list_api_config": "Fehler beim Abrufen der API-Konfigurationsliste",
 		"update_server_timeout": "Fehler beim Aktualisieren des Server-Timeouts",
-<<<<<<< HEAD
-		"failed_update_project_mcp": "Fehler beim Aktualisieren der Projekt-MCP-Server",
-		"create_mcp_json": "Fehler beim Erstellen oder Öffnen von .kilocode/mcp.json: {{error}}",
-=======
->>>>>>> 04a66f92
 		"hmr_not_running": "Der lokale Entwicklungsserver läuft nicht, HMR wird nicht funktionieren. Bitte führen Sie 'npm run dev' vor dem Start der Erweiterung aus, um HMR zu aktivieren.",
 		"retrieve_current_mode": "Fehler beim Abrufen des aktuellen Modus aus dem Zustand.",
 		"failed_delete_repo": "Fehler beim Löschen des zugehörigen Shadow-Repositorys oder -Zweigs: {{error}}",
