{
	"input": {
		"task_prompt": "Què vols que faci Kilo Code?",
		"task_placeholder": "Assistent de codificació de IA de codi obert per planificar, crear i corregir codi."
	},
	"extension": {
		"name": "Kilo Code",
		"description": "Tot un equip de desenvolupadors d'IA al teu editor."
	},
	"number_format": {
		"thousand_suffix": "k",
		"million_suffix": "m",
		"billion_suffix": "b"
	},
	"feedback": {
		"title": "Comentaris",
		"description": "Ens encantaria escoltar els teus comentaris o ajudar-te amb qualsevol problema que estiguis experimentant.",
		"githubIssues": "Informa d'un problema a GitHub",
		"githubDiscussions": "Uneix-te a les discussions de GitHub",
		"discord": "Uneix-te a la nostra comunitat de Discord",
		"customerSupport": "Suport al Client"
	},
	"welcome": "Benvingut/da, {{name}}! Tens {{count}} notificacions.",
	"items": {
		"zero": "Cap element",
		"one": "Un element",
		"other": "{{count}} elements"
	},
	"confirmation": {
		"reset_state": "Estàs segur que vols restablir tots els estats i emmagatzematge secret a l'extensió? Això no es pot desfer.",
		"delete_config_profile": "Estàs segur que vols eliminar aquest perfil de configuració?",
		"delete_custom_mode": "Estàs segur que vols eliminar aquest mode personalitzat?",
		"delete_message": "Què vols eliminar?",
		"just_this_message": "Només aquest missatge",
		"this_and_subsequent": "Aquest i tots els missatges posteriors"
	},
	"errors": {
		"invalid_data_uri": "Format d'URI de dades no vàlid",
		"checkpoint_timeout": "S'ha esgotat el temps en intentar restaurar el punt de control.",
		"checkpoint_failed": "Ha fallat la restauració del punt de control.",
		"no_workspace": "Si us plau, obre primer una carpeta de projecte",
		"update_support_prompt": "Ha fallat l'actualització del missatge de suport",
		"reset_support_prompt": "Ha fallat el restabliment del missatge de suport",
		"enhance_prompt": "Ha fallat la millora del missatge",
		"get_system_prompt": "Ha fallat l'obtenció del missatge del sistema",
		"search_commits": "Ha fallat la cerca de commits",
		"save_api_config": "Ha fallat el desament de la configuració de l'API",
		"create_api_config": "Ha fallat la creació de la configuració de l'API",
		"rename_api_config": "Ha fallat el canvi de nom de la configuració de l'API",
		"load_api_config": "Ha fallat la càrrega de la configuració de l'API",
		"delete_api_config": "Ha fallat l'eliminació de la configuració de l'API",
		"list_api_config": "Ha fallat l'obtenció de la llista de configuracions de l'API",
		"update_server_timeout": "Ha fallat l'actualització del temps d'espera del servidor",
<<<<<<< HEAD
		"failed_update_project_mcp": "Ha fallat l'actualització dels servidors MCP del projecte",
		"create_mcp_json": "Ha fallat la creació o obertura de .kilocode/mcp.json: {{error}}",
=======
>>>>>>> 04a66f92
		"hmr_not_running": "El servidor de desenvolupament local no està executant-se, l'HMR no funcionarà. Si us plau, executa 'npm run dev' abans de llançar l'extensió per habilitar l'HMR.",
		"retrieve_current_mode": "Error en recuperar el mode actual de l'estat.",
		"failed_delete_repo": "Ha fallat l'eliminació del repositori o branca associada: {{error}}",
		"failed_remove_directory": "Ha fallat l'eliminació del directori de tasques: {{error}}",
		"custom_storage_path_unusable": "La ruta d'emmagatzematge personalitzada \"{{path}}\" no és utilitzable, s'utilitzarà la ruta predeterminada",
		"cannot_access_path": "No es pot accedir a la ruta {{path}}: {{error}}",
		"settings_import_failed": "Ha fallat la importació de la configuració: {{error}}.",
		"mistake_limit_guidance": "Això pot indicar un error en el procés de pensament del model o la incapacitat d'utilitzar una eina correctament, que es pot mitigar amb orientació de l'usuari (p. ex. \"Prova de dividir la tasca en passos més petits\").",
		"violated_organization_allowlist": "Ha fallat l'execució de la tasca: el perfil actual infringeix la configuració de la teva organització",
		"condense_failed": "Ha fallat la condensació del context",
		"condense_not_enough_messages": "No hi ha prou missatges per condensar el context",
		"condensed_recently": "El context s'ha condensat recentment; s'omet aquest intent",
		"condense_handler_invalid": "El gestor de l'API per condensar el context no és vàlid",
		"condense_context_grew": "La mida del context ha augmentat durant la condensació; s'omet aquest intent",
		"share_task_failed": "Ha fallat compartir la tasca. Si us plau, torna-ho a provar.",
		"share_no_active_task": "No hi ha cap tasca activa per compartir"
	},
	"warnings": {
		"no_terminal_content": "No s'ha seleccionat contingut de terminal",
		"missing_task_files": "Els fitxers d'aquesta tasca falten. Vols eliminar-la de la llista de tasques?"
	},
	"info": {
		"no_changes": "No s'han trobat canvis.",
		"clipboard_copy": "Missatge del sistema copiat correctament al portapapers",
		"history_cleanup": "S'han netejat {{count}} tasques amb fitxers que falten de l'historial.",
		"custom_storage_path_set": "Ruta d'emmagatzematge personalitzada establerta: {{path}}",
		"default_storage_path": "S'ha reprès l'ús de la ruta d'emmagatzematge predeterminada",
		"settings_imported": "Configuració importada correctament.",
		"share_link_copied": "Enllaç de compartició copiat al portapapers"
	},
	"answers": {
		"yes": "Sí",
		"no": "No",
		"cancel": "Cancel·lar",
		"remove": "Eliminar",
		"keep": "Mantenir"
	},
	"tasks": {
		"canceled": "Error de tasca: Ha estat aturada i cancel·lada per l'usuari.",
		"deleted": "Fallada de tasca: Ha estat aturada i eliminada per l'usuari."
	},
	"storage": {
		"prompt_custom_path": "Introdueix una ruta d'emmagatzematge personalitzada per a l'historial de converses o deixa-ho buit per utilitzar la ubicació predeterminada",
		"path_placeholder": "D:\\KiloCodeStorage",
		"enter_absolute_path": "Introdueix una ruta completa (p. ex. D:\\KiloCodeCodeStorage o /home/user/storage)",
		"enter_valid_path": "Introdueix una ruta vàlida"
	},
	"settings": {
		"providers": {
			"groqApiKey": "Clau API de Groq",
			"getGroqApiKey": "Obté la clau API de Groq"
		}
	}
}<|MERGE_RESOLUTION|>--- conflicted
+++ resolved
@@ -51,11 +51,6 @@
 		"delete_api_config": "Ha fallat l'eliminació de la configuració de l'API",
 		"list_api_config": "Ha fallat l'obtenció de la llista de configuracions de l'API",
 		"update_server_timeout": "Ha fallat l'actualització del temps d'espera del servidor",
-<<<<<<< HEAD
-		"failed_update_project_mcp": "Ha fallat l'actualització dels servidors MCP del projecte",
-		"create_mcp_json": "Ha fallat la creació o obertura de .kilocode/mcp.json: {{error}}",
-=======
->>>>>>> 04a66f92
 		"hmr_not_running": "El servidor de desenvolupament local no està executant-se, l'HMR no funcionarà. Si us plau, executa 'npm run dev' abans de llançar l'extensió per habilitar l'HMR.",
 		"retrieve_current_mode": "Error en recuperar el mode actual de l'estat.",
 		"failed_delete_repo": "Ha fallat l'eliminació del repositori o branca associada: {{error}}",
