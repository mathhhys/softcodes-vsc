import { Anthropic } from "@anthropic-ai/sdk"

import type { ClineAsk, ToolProgressStatus, ToolGroup, ToolName } from "@roo-code/types"

export type ToolResponse = string | Array<Anthropic.TextBlockParam | Anthropic.ImageBlockParam>

export type AskApproval = (
	type: ClineAsk,
	partialMessage?: string,
	progressStatus?: ToolProgressStatus,
) => Promise<boolean>

export type HandleError = (action: string, error: Error) => Promise<void>

export type PushToolResult = (content: ToolResponse) => void

export type RemoveClosingTag = (tag: ToolParamName, content?: string) => string

export type AskFinishSubTaskApproval = () => Promise<boolean>

export type ToolDescription = () => string

export interface TextContent {
	type: "text"
	content: string
	partial: boolean
}

export const toolParamNames = [
	"command",
	"path",
	"content",
	"line_count",
	"regex",
	"file_pattern",
	"recursive",
	"action",
	"url",
	"coordinate",
	"text",
	"server_name",
	"tool_name",
	"arguments",
	"uri",
	"question",
	"result",
	"diff",
	"start_line",
	"end_line",
	"mode_slug",
	"reason",
	"operations",
	"line",
	"mode",
	"message",
	"cwd",
	"follow_up",
	"task",
	"size",
	"search",
	"replace",
	"use_regex",
	"ignore_case",
<<<<<<< HEAD
	"title", // kilocode_change
	"description", // kilocode_change
=======
	"start_line",
	"end_line",
	"query",
>>>>>>> 582a117a
] as const

export type ToolParamName = (typeof toolParamNames)[number]

export interface ToolUse {
	type: "tool_use"
	name: ToolName
	// params is a partial record, allowing only some or none of the possible parameters to be used
	params: Partial<Record<ToolParamName, string>>
	partial: boolean
}

export interface ExecuteCommandToolUse extends ToolUse {
	name: "execute_command"
	// Pick<Record<ToolParamName, string>, "command"> makes "command" required, but Partial<> makes it optional
	params: Partial<Pick<Record<ToolParamName, string>, "command" | "cwd">>
}

export interface ReadFileToolUse extends ToolUse {
	name: "read_file"
	params: Partial<Pick<Record<ToolParamName, string>, "path" | "start_line" | "end_line">>
}

export interface FetchInstructionsToolUse extends ToolUse {
	name: "fetch_instructions"
	params: Partial<Pick<Record<ToolParamName, string>, "task">>
}

export interface WriteToFileToolUse extends ToolUse {
	name: "write_to_file"
	params: Partial<Pick<Record<ToolParamName, string>, "path" | "content" | "line_count">>
}

export interface InsertCodeBlockToolUse extends ToolUse {
	name: "insert_content"
	params: Partial<Pick<Record<ToolParamName, string>, "path" | "line" | "content">>
}

export interface CodebaseSearchToolUse extends ToolUse {
	name: "codebase_search"
	params: Partial<Pick<Record<ToolParamName, string>, "query" | "path">>
}

export interface SearchFilesToolUse extends ToolUse {
	name: "search_files"
	params: Partial<Pick<Record<ToolParamName, string>, "path" | "regex" | "file_pattern">>
}

export interface ListFilesToolUse extends ToolUse {
	name: "list_files"
	params: Partial<Pick<Record<ToolParamName, string>, "path" | "recursive">>
}

export interface ListCodeDefinitionNamesToolUse extends ToolUse {
	name: "list_code_definition_names"
	params: Partial<Pick<Record<ToolParamName, string>, "path">>
}

export interface BrowserActionToolUse extends ToolUse {
	name: "browser_action"
	params: Partial<Pick<Record<ToolParamName, string>, "action" | "url" | "coordinate" | "text" | "size">>
}

export interface UseMcpToolToolUse extends ToolUse {
	name: "use_mcp_tool"
	params: Partial<Pick<Record<ToolParamName, string>, "server_name" | "tool_name" | "arguments">>
}

export interface AccessMcpResourceToolUse extends ToolUse {
	name: "access_mcp_resource"
	params: Partial<Pick<Record<ToolParamName, string>, "server_name" | "uri">>
}

export interface AskFollowupQuestionToolUse extends ToolUse {
	name: "ask_followup_question"
	params: Partial<Pick<Record<ToolParamName, string>, "question" | "follow_up">>
}

export interface AttemptCompletionToolUse extends ToolUse {
	name: "attempt_completion"
	params: Partial<Pick<Record<ToolParamName, string>, "result" | "command">>
}

export interface SwitchModeToolUse extends ToolUse {
	name: "switch_mode"
	params: Partial<Pick<Record<ToolParamName, string>, "mode_slug" | "reason">>
}

export interface NewTaskToolUse extends ToolUse {
	name: "new_task"
	params: Partial<Pick<Record<ToolParamName, string>, "mode" | "message">>
}

export interface ReportBugToolUse extends ToolUse {
	name: "report_bug"
	params: Partial<Pick<Record<ToolParamName, string>, "title" | "description">>
}

export interface SearchAndReplaceToolUse extends ToolUse {
	name: "search_and_replace"
	params: Required<Pick<Record<ToolParamName, string>, "path" | "search" | "replace">> &
		Partial<Pick<Record<ToolParamName, string>, "use_regex" | "ignore_case" | "start_line" | "end_line">>
}

// Define tool group configuration
export type ToolGroupConfig = {
	tools: readonly string[]
	alwaysAvailable?: boolean // Whether this group is always available and shouldn't show in prompts view
}

export const TOOL_DISPLAY_NAMES: Record<ToolName, string> = {
	execute_command: "run commands",
	read_file: "read files",
	fetch_instructions: "fetch instructions",
	write_to_file: "write files",
	apply_diff: "apply changes",
	search_files: "search files",
	list_files: "list files",
	list_code_definition_names: "list definitions",
	browser_action: "use a browser",
	use_mcp_tool: "use mcp tools",
	access_mcp_resource: "access mcp resources",
	ask_followup_question: "ask questions",
	attempt_completion: "complete tasks",
	switch_mode: "switch modes",
	new_task: "create new task",
	insert_content: "insert content",
	search_and_replace: "search and replace",
<<<<<<< HEAD
	new_rule: "create new rule",
	report_bug: "report bug", // kilocode_change
	condense: "condense the current context window", // kilocode_change
=======
	codebase_search: "codebase search",
>>>>>>> 582a117a
} as const

// Define available tool groups.
export const TOOL_GROUPS: Record<ToolGroup, ToolGroupConfig> = {
	read: {
		tools: [
			"read_file",
			"fetch_instructions",
			"search_files",
			"list_files",
			"list_code_definition_names",
			"codebase_search",
		],
	},
	edit: {
		tools: ["apply_diff", "write_to_file", "insert_content", "search_and_replace", "new_rule"],
	},
	browser: {
		tools: ["browser_action"],
	},
	command: {
		tools: ["execute_command"],
	},
	mcp: {
		tools: ["use_mcp_tool", "access_mcp_resource"],
	},
	modes: {
		tools: ["switch_mode", "new_task"],
		alwaysAvailable: true,
	},
}

// Tools that are always available to all modes.
export const ALWAYS_AVAILABLE_TOOLS: ToolName[] = [
	"ask_followup_question",
	"attempt_completion",
	"switch_mode",
	"new_task",
	"report_bug",
	"condense", // kilocode_Change
] as const

export type DiffResult =
	| { success: true; content: string; failParts?: DiffResult[] }
	| ({
			success: false
			error?: string
			details?: {
				similarity?: number
				threshold?: number
				matchedRange?: { start: number; end: number }
				searchContent?: string
				bestMatch?: string
			}
			failParts?: DiffResult[]
	  } & ({ error: string } | { failParts: DiffResult[] }))

export interface DiffStrategy {
	/**
	 * Get the name of this diff strategy for analytics and debugging
	 * @returns The name of the diff strategy
	 */
	getName(): string

	/**
	 * Get the tool description for this diff strategy
	 * @param args The tool arguments including cwd and toolOptions
	 * @returns The complete tool description including format requirements and examples
	 */
	getToolDescription(args: { cwd: string; toolOptions?: { [key: string]: string } }): string

	/**
	 * Apply a diff to the original content
	 * @param originalContent The original file content
	 * @param diffContent The diff content in the strategy's format
	 * @param startLine Optional line number where the search block starts. If not provided, searches the entire file.
	 * @param endLine Optional line number where the search block ends. If not provided, searches the entire file.
	 * @returns A DiffResult object containing either the successful result or error details
	 */
	applyDiff(originalContent: string, diffContent: string, startLine?: number, endLine?: number): Promise<DiffResult>

	getProgressStatus?(toolUse: ToolUse, result?: any): ToolProgressStatus
}<|MERGE_RESOLUTION|>--- conflicted
+++ resolved
@@ -61,14 +61,11 @@
 	"replace",
 	"use_regex",
 	"ignore_case",
-<<<<<<< HEAD
 	"title", // kilocode_change
 	"description", // kilocode_change
-=======
 	"start_line",
 	"end_line",
 	"query",
->>>>>>> 582a117a
 ] as const
 
 export type ToolParamName = (typeof toolParamNames)[number]
@@ -197,13 +194,10 @@
 	new_task: "create new task",
 	insert_content: "insert content",
 	search_and_replace: "search and replace",
-<<<<<<< HEAD
 	new_rule: "create new rule",
 	report_bug: "report bug", // kilocode_change
 	condense: "condense the current context window", // kilocode_change
-=======
 	codebase_search: "codebase search",
->>>>>>> 582a117a
 } as const
 
 // Define available tool groups.
