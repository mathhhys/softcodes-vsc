{
	"name": "kilo-code",
	"displayName": "%extension.displayName%",
	"description": "%extension.description%",
<<<<<<< HEAD
	"publisher": "kilocode",
	"version": "4.35.0",
	"icon": "assets/icons/logo-outline-black.png",
=======
	"publisher": "RooVeterinaryInc",
	"version": "3.19.7",
	"icon": "assets/icons/icon.png",
>>>>>>> 0a4392ea
	"galleryBanner": {
		"color": "#FFFFFF",
		"theme": "light"
	},
	"engines": {
		"vscode": "^1.84.0",
		"node": "20.19.2"
	},
	"author": {
		"name": "Kilo Code"
	},
	"repository": {
		"type": "git",
		"url": "https://github.com/Kilo-Org/kilocode"
	},
	"homepage": "https://kilocode.ai",
	"categories": [
		"AI",
		"Chat",
		"Programming Languages",
		"Education",
		"Snippets",
		"Testing"
	],
	"keywords": [
		"cline",
		"claude",
		"dev",
		"mcp",
		"openrouter",
		"coding",
		"agent",
		"autonomous",
		"chatgpt",
		"sonnet",
		"ai",
		"llama",
		"Kilo Code",
		"kilocode",
		"roocode"
	],
	"activationEvents": [
		"onLanguage",
		"onStartupFinished"
	],
	"main": "./dist/extension.js",
	"contributes": {
		"walkthroughs": [
			{
				"id": "kiloCodeWalkthrough",
				"title": "5 ways Kilo Code helps you code",
				"description": "You now have a personal AI coding assistant.",
				"steps": [
					{
						"id": "welcome",
						"title": "Write code for you",
						"description": "Describe what you want to build. Kilo Code will write it from scratch, generate the files, and run them for you.",
						"media": {
							"markdown": "walkthrough/step1.md"
						}
					},
					{
						"id": "getting-started",
						"title": "Understand your codebase",
						"description": "Need clarity on how something works? Ask Kilo Code about any part of your files and get a clear explanation.",
						"media": {
							"markdown": "walkthrough/step2.md"
						},
						"content": {
							"path": "walkthrough/step2.md"
						}
					},
					{
						"id": "modes",
						"title": "Get things working again",
						"description": "Stuck on an error? Kilo Code can find the issue, fix it, and get your code running.",
						"media": {
							"markdown": "walkthrough/step3.md"
						}
					},
					{
						"id": "code-actions",
						"title": "Plan your logic",
						"description": "Not sure where to start? Map out your logic and structure before writing a single line of code.",
						"media": {
							"markdown": "walkthrough/step4.md"
						}
					},
					{
						"id": "advanced-features",
						"title": "And more",
						"description": "Improve your prompt, add context, or create your own custom modes.",
						"media": {
							"markdown": "walkthrough/step5.md"
						}
					}
				]
			}
		],
		"viewsContainers": {
			"activitybar": [
				{
					"id": "kilo-code-ActivityBar",
					"title": "%views.activitybar.title%",
					"icon": "assets/icons/kilo.png",
					"when": "isMac"
				}
			]
		},
		"views": {
			"kilo-code-ActivityBar": [
				{
					"type": "webview",
					"id": "kilo-code.SidebarProvider",
					"name": "%views.sidebar.name%"
				}
			]
		},
		"commands": [
			{
				"command": "kilo-code.plusButtonClicked",
				"title": "%command.newTask.title%",
				"icon": "$(add)"
			},
			{
				"command": "kilo-code.importSettings",
				"title": "Import Settings",
				"category": "%configuration.title%"
			},
			{
				"command": "kilo-code.exportSettings",
				"title": "Export Settings",
				"category": "%configuration.title%"
			},
			{
				"command": "kilo-code.promptsButtonClicked",
				"title": "%command.prompts.title%",
				"icon": "$(organization)"
			},
			{
				"command": "kilo-code.historyButtonClicked",
				"title": "%command.history.title%",
				"icon": "$(history)"
			},
			{
				"command": "kilo-code.popoutButtonClicked",
				"title": "%command.openInEditor.title%",
				"icon": "$(link-external)"
			},
			{
				"command": "kilo-code.settingsButtonClicked",
				"title": "%command.settings.title%",
				"icon": "$(settings-gear)"
			},
			{
				"command": "kilo-code.helpButtonClicked",
				"title": "%command.documentation.title%",
				"icon": "$(question)"
			},
			{
				"command": "kilo-code.openInNewTab",
				"title": "%command.openInNewTab.title%",
				"category": "%configuration.title%"
			},
			{
				"command": "kilo-code.explainCode",
				"title": "%command.explainCode.title%",
				"category": "%configuration.title%"
			},
			{
				"command": "kilo-code.fixCode",
				"title": "%command.fixCode.title%",
				"category": "%configuration.title%"
			},
			{
				"command": "kilo-code.improveCode",
				"title": "%command.improveCode.title%",
				"category": "%configuration.title%"
			},
			{
				"command": "kilo-code.addToContext",
				"title": "%command.addToContext.title%",
				"category": "%configuration.title%"
			},
			{
				"command": "kilo-code.newTask",
				"title": "%command.newTask.title%",
				"category": "%configuration.title%"
			},
			{
				"command": "kilo-code.terminalAddToContext",
				"title": "%command.terminal.addToContext.title%",
				"category": "%extension.displayName%"
			},
			{
				"command": "kilo-code.terminalFixCommand",
				"title": "%command.terminal.fixCommand.title%",
				"category": "%extension.displayName%"
			},
			{
				"command": "kilo-code.terminalExplainCommand",
				"title": "%command.terminal.explainCommand.title%",
				"category": "%extension.displayName%"
			},
			{
				"command": "kilo-code.setCustomStoragePath",
				"title": "%command.setCustomStoragePath.title%",
				"category": "%configuration.title%"
			},
			{
				"command": "kilo-code.focusChatInput",
				"title": "%command.focusInput.title%",
				"category": "%configuration.title%"
			},
			{
				"command": "kilo-code.acceptInput",
				"title": "%command.acceptInput.title%",
				"category": "%configuration.title%"
			},
			{
				"command": "kilo-code.profileButtonClicked",
				"title": "%command.profile.title%",
				"icon": "$(account)",
				"category": "%configuration.title%"
			},
			{
				"command": "kilo-code.generateCommitMessage",
				"title": "%command.generateCommitMessage.title%",
				"icon": {
					"light": "assets/icons/kilo-light.svg",
					"dark": "assets/icons/kilo-dark.svg"
				},
				"category": "%configuration.title%"
			}
		],
		"keybindings": [
			{
				"command": "kilo-code.focusChatInput",
				"key": "ctrl+shift+a",
				"mac": "cmd+shift+a",
				"when": "true"
			},
			{
				"command": "kilo-code.directFocusChatInput",
				"key": "ctrl+shift+k",
				"mac": "cmd+shift+k",
				"when": "true"
			}
		],
		"menus": {
			"editor/context": [
				{
					"submenu": "kilo-code.contextMenu",
					"group": "navigation"
				}
			],
			"kilo-code.contextMenu": [
				{
					"command": "kilo-code.explainCode",
					"group": "1_actions@1"
				},
				{
					"command": "kilo-code.fixCode",
					"group": "1_actions@2"
				},
				{
					"command": "kilo-code.improveCode",
					"group": "1_actions@3"
				},
				{
					"command": "kilo-code.addToContext",
					"group": "1_actions@4"
				}
			],
			"terminal/context": [
				{
					"submenu": "kilo-code.terminalMenu",
					"group": "navigation"
				}
			],
			"kilo-code.terminalMenu": [
				{
					"command": "kilo-code.terminalAddToContext",
					"group": "1_actions@1"
				},
				{
					"command": "kilo-code.terminalFixCommand",
					"group": "1_actions@2"
				},
				{
					"command": "kilo-code.terminalExplainCommand",
					"group": "1_actions@3"
				}
			],
			"view/title": [
				{
					"command": "kilo-code.plusButtonClicked",
					"group": "navigation@1",
					"when": "view == kilo-code.SidebarProvider"
				},
				{
					"command": "kilo-code.promptsButtonClicked",
					"group": "navigation@2",
					"when": "view == kilo-code.SidebarProvider"
				},
				{
					"command": "kilo-code.historyButtonClicked",
					"group": "navigation@3",
					"when": "view == kilo-code.SidebarProvider"
				},
				{
					"command": "kilo-code.profileButtonClicked",
					"group": "navigation@4",
					"when": "view == kilo-code.SidebarProvider"
				},
				{
					"command": "kilo-code.settingsButtonClicked",
					"group": "navigation@5",
					"when": "view == kilo-code.SidebarProvider"
				},
				{
					"command": "kilo-code.popoutButtonClicked",
					"group": "navigation@6",
					"when": "view == kilo-code.SidebarProvider"
				},
				{
					"command": "kilo-code.helpButtonClicked",
					"group": "navigation@7",
					"when": "false && view == kilo-code.SidebarProvider"
				}
			],
			"editor/title": [
				{
					"command": "kilo-code.plusButtonClicked",
					"group": "navigation@1",
					"when": "activeWebviewPanelId == kilo-code.TabPanelProvider"
				},
				{
					"command": "kilo-code.promptsButtonClicked",
					"group": "navigation@2",
					"when": "activeWebviewPanelId == kilo-code.TabPanelProvider"
				},
				{
					"command": "kilo-code.historyButtonClicked",
					"group": "navigation@3",
					"when": "activeWebviewPanelId == kilo-code.TabPanelProvider"
				},
				{
					"command": "kilo-code.popoutButtonClicked",
					"group": "navigation@4",
					"when": "activeWebviewPanelId == kilo-code.TabPanelProvider"
				},
				{
					"command": "kilo-code.settingsButtonClicked",
					"group": "navigation@5",
					"when": "activeWebviewPanelId == kilo-code.TabPanelProvider"
				},
				{
					"command": "kilo-code.helpButtonClicked",
					"group": "navigation@6",
					"when": "activeWebviewPanelId == kilo-code.TabPanelProvider"
				}
			],
			"scm/input": [
				{
					"command": "kilo-code.generateCommitMessage",
					"group": "navigation"
				}
			],
			"scm/title": [
				{
					"command": "kilo-code.generateCommitMessage",
					"when": "scmProvider == git",
					"group": "navigation"
				}
			]
		},
		"submenus": [
			{
				"id": "kilo-code.contextMenu",
				"label": "%views.contextMenu.label%"
			},
			{
				"id": "kilo-code.terminalMenu",
				"label": "%views.terminalMenu.label%"
			}
		],
		"configuration": {
			"title": "%configuration.title%",
			"properties": {
				"kilo-code.allowedCommands": {
					"type": "array",
					"items": {
						"type": "string"
					},
					"default": [
						"npm test",
						"npm install",
						"tsc",
						"git log",
						"git diff",
						"git show"
					],
					"description": "%commands.allowedCommands.description%"
				},
				"kilo-code.vsCodeLmModelSelector": {
					"type": "object",
					"properties": {
						"vendor": {
							"type": "string",
							"description": "%settings.vsCodeLmModelSelector.vendor.description%"
						},
						"family": {
							"type": "string",
							"description": "%settings.vsCodeLmModelSelector.family.description%"
						}
					},
					"description": "%settings.vsCodeLmModelSelector.description%"
				},
				"kilo-code.customStoragePath": {
					"type": "string",
					"default": "",
					"description": "%settings.customStoragePath.description%"
				}
			}
		}
	},
	"scripts": {
		"lint": "eslint . --ext=ts --max-warnings=0",
		"check-types": "tsc --noEmit",
		"pretest": "turbo run bundle --cwd ..",
		"test": "jest -w=40% && vitest run",
		"format": "prettier --write .",
		"bundle": "node esbuild.mjs",
		"vscode:prepublish": "pnpm bundle --production",
		"vsix": "mkdirp ../bin && vsce package --no-dependencies --out ../bin",
		"publish:marketplace": "vsce publish --no-dependencies && ovsx publish --no-dependencies",
		"watch:bundle": "pnpm bundle --watch",
		"watch:tsc": "tsc --noEmit --watch --project tsconfig.json",
		"clean": "rimraf README.md CHANGELOG.md LICENSE dist mock .turbo"
	},
	"dependencies": {
		"@anthropic-ai/bedrock-sdk": "^0.22.0",
		"@anthropic-ai/sdk": "^0.51.0",
		"@anthropic-ai/vertex-sdk": "^0.11.3",
		"@aws-sdk/client-bedrock-runtime": "^3.812.0",
		"@aws-sdk/credential-providers": "^3.806.0",
<<<<<<< HEAD
		"@google/genai": "^0.13.0",
		"@mistralai/mistralai": "^1.6.0",
=======
		"@google/genai": "^1.0.0",
		"@mistralai/mistralai": "^1.3.6",
>>>>>>> 0a4392ea
		"@modelcontextprotocol/sdk": "^1.9.0",
		"@roo-code/cloud": "workspace:^",
		"@roo-code/ipc": "workspace:^",
		"@roo-code/telemetry": "workspace:^",
		"@roo-code/types": "workspace:^",
		"@qdrant/js-client-rest": "^1.14.0",
		"@types/lodash.debounce": "^4.0.9",
		"@vscode/codicons": "^0.0.36",
		"async-mutex": "^0.5.0",
		"axios": "^1.7.4",
		"cheerio": "^1.0.0",
		"chokidar": "^4.0.1",
		"clone-deep": "^4.0.1",
		"default-shell": "^2.2.0",
		"delay": "^6.0.0",
		"diff": "^5.2.0",
		"diff-match-patch": "^1.0.5",
		"fast-deep-equal": "^3.1.3",
		"fast-xml-parser": "^5.0.0",
		"fastest-levenshtein": "^1.0.16",
		"fzf": "^0.5.2",
		"get-folder-size": "^5.0.0",
		"google-auth-library": "^9.15.1",
		"i18next": "^25.0.0",
		"ignore": "^7.0.3",
		"isbinaryfile": "^5.0.2",
		"lru-cache": "^11.1.0",
		"lodash.debounce": "^4.0.8",
		"mammoth": "^1.8.0",
		"monaco-vscode-textmate-theme-converter": "^0.1.7",
		"node-cache": "^5.1.2",
		"node-ipc": "^12.0.0",
		"openai": "^4.100.0",
		"os-name": "^6.0.0",
		"p-limit": "^6.2.0",
		"p-wait-for": "^5.0.2",
		"pdf-parse": "^1.1.1",
		"pkce-challenge": "^4.1.0",
		"pretty-bytes": "^6.1.1",
		"ps-tree": "^1.2.0",
		"puppeteer-chromium-resolver": "^23.0.0",
		"puppeteer-core": "^23.4.0",
		"reconnecting-eventsource": "^1.6.4",
		"sanitize-filename": "^1.6.3",
		"say": "^0.16.0",
		"serialize-error": "^11.0.3",
		"simple-git": "^3.27.0",
		"sound-play": "^1.1.0",
		"string-similarity": "^4.0.4",
		"strip-ansi": "^7.1.0",
		"strip-bom": "^5.0.0",
		"tiktoken": "^1.0.21",
		"tmp": "^0.2.3",
		"tree-sitter-wasms": "^0.1.11",
		"turndown": "^7.2.0",
		"uri-js": "^4.4.1",
		"uuid": "^11.1.0",
		"vscode-material-icons": "^0.1.1",
		"web-tree-sitter": "^0.22.6",
		"workerpool": "^9.2.0",
		"yaml": "^2.8.0",
		"zod": "^3.24.2"
	},
	"devDependencies": {
		"@jest/globals": "^29.7.0",
		"@roo-code/build": "workspace:^",
		"@roo-code/config-eslint": "workspace:^",
		"@roo-code/config-typescript": "workspace:^",
		"@types/clone-deep": "^4.0.4",
		"@types/debug": "^4.1.12",
		"@types/diff": "^5.2.1",
		"@types/diff-match-patch": "^1.0.36",
		"@types/glob": "^8.1.0",
		"@types/jest": "^29.5.14",
		"@types/mocha": "^10.0.10",
		"@types/node": "20.x",
		"@types/node-cache": "^4.1.3",
		"@types/node-ipc": "^9.2.3",
		"@types/ps-tree": "^1.1.6",
		"@types/string-similarity": "^4.0.2",
		"@types/tmp": "^0.2.6",
		"@types/turndown": "^5.0.5",
		"@types/vscode": "^1.84.0",
		"@vscode/test-electron": "^2.5.2",
		"@vscode/vsce": "3.3.2",
		"esbuild": "^0.25.0",
		"execa": "^9.5.2",
		"glob": "^11.0.1",
		"jest": "^29.7.0",
		"jest-simple-dot-reporter": "^1.0.5",
		"mkdirp": "^3.0.1",
		"nock": "^14.0.4",
		"npm-run-all2": "^8.0.1",
		"ovsx": "0.10.4",
		"rimraf": "^6.0.1",
		"ts-jest": "^29.2.5",
		"tsup": "^8.4.0",
		"tsx": "^4.19.3",
		"typescript": "5.8.3",
		"vitest": "^3.1.3",
		"zod-to-ts": "^1.2.0"
	}
}<|MERGE_RESOLUTION|>--- conflicted
+++ resolved
@@ -2,15 +2,9 @@
 	"name": "kilo-code",
 	"displayName": "%extension.displayName%",
 	"description": "%extension.description%",
-<<<<<<< HEAD
 	"publisher": "kilocode",
 	"version": "4.35.0",
 	"icon": "assets/icons/logo-outline-black.png",
-=======
-	"publisher": "RooVeterinaryInc",
-	"version": "3.19.7",
-	"icon": "assets/icons/icon.png",
->>>>>>> 0a4392ea
 	"galleryBanner": {
 		"color": "#FFFFFF",
 		"theme": "light"
@@ -458,13 +452,8 @@
 		"@anthropic-ai/vertex-sdk": "^0.11.3",
 		"@aws-sdk/client-bedrock-runtime": "^3.812.0",
 		"@aws-sdk/credential-providers": "^3.806.0",
-<<<<<<< HEAD
-		"@google/genai": "^0.13.0",
+		"@google/genai": "^1.0.0",
 		"@mistralai/mistralai": "^1.6.0",
-=======
-		"@google/genai": "^1.0.0",
-		"@mistralai/mistralai": "^1.3.6",
->>>>>>> 0a4392ea
 		"@modelcontextprotocol/sdk": "^1.9.0",
 		"@roo-code/cloud": "workspace:^",
 		"@roo-code/ipc": "workspace:^",
