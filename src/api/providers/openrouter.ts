--- conflicted
+++ resolved
@@ -172,16 +172,9 @@
 					yield { type: "reasoning", text: delta.reasoning }
 				}
 
-<<<<<<< HEAD
 				if (delta?.content) {
-					fullResponseText += delta.content
 					yield { type: "text", text: delta.content }
 				}
-=======
-			if (delta?.content) {
-				yield { type: "text", text: delta.content }
-			}
->>>>>>> 11f65c5b
 
 				if (chunk.usage) {
 					lastUsage = chunk.usage
