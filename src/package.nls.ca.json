--- conflicted
+++ resolved
@@ -32,12 +32,7 @@
 	"settings.vsCodeLmModelSelector.description": "Configuració per a l'API del model de llenguatge VSCode",
 	"settings.vsCodeLmModelSelector.vendor.description": "El proveïdor del model de llenguatge (p. ex. copilot)",
 	"settings.vsCodeLmModelSelector.family.description": "La família del model de llenguatge (p. ex. gpt-4)",
-<<<<<<< HEAD
 	"settings.customStoragePath.description": "Ruta d'emmagatzematge personalitzada. Deixeu-la buida per utilitzar la ubicació predeterminada. Admet rutes absolutes (p. ex. 'D:\\KiloCodeStorage')",
-	"settings.enableCodeActions.description": "Habilitar correccions ràpides de Kilo Code."
-=======
-	"settings.customStoragePath.description": "Ruta d'emmagatzematge personalitzada. Deixeu-la buida per utilitzar la ubicació predeterminada. Admet rutes absolutes (p. ex. 'D:\\RooCodeStorage')",
-	"settings.enableCodeActions.description": "Habilitar correccions ràpides de Roo Code.",
-	"settings.autoImportSettingsPath.description": "Ruta a un fitxer de configuració de RooCode per importar automàticament en iniciar l'extensió. Admet rutes absolutes i rutes relatives al directori d'inici (per exemple, '~/Documents/roo-code-settings.json'). Deixeu-ho en blanc per desactivar la importació automàtica."
->>>>>>> ed536a98
+	"settings.enableCodeActions.description": "Habilitar correccions ràpides de Kilo Code.",
+	"settings.autoImportSettingsPath.description": "Ruta a un fitxer de configuració de Kilo Code per importar automàticament en iniciar l'extensió. Admet rutes absolutes i rutes relatives al directori d'inici (per exemple, '~/Documents/kilo-code-settings.json'). Deixeu-ho en blanc per desactivar la importació automàtica."
 }