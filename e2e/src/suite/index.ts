--- conflicted
+++ resolved
@@ -12,11 +12,7 @@
 }
 
 export async function run() {
-<<<<<<< HEAD
-	const extension = vscode.extensions.getExtension<RooCodeAPI>("kilocode.Kilo-Code")
-=======
 	const extension = vscode.extensions.getExtension<RooCodeAPI>(`${Package.publisher}.${Package.name}`)
->>>>>>> dbb58f08
 
 	if (!extension) {
 		throw new Error("Extension not found")
@@ -30,11 +26,7 @@
 		openRouterModelId: "google/gemini-2.0-flash-001",
 	})
 
-<<<<<<< HEAD
-	await vscode.commands.executeCommand("kilo-code.SidebarProvider.focus")
-=======
 	await vscode.commands.executeCommand(`${Package.name}.SidebarProvider.focus`)
->>>>>>> dbb58f08
 	await waitFor(() => api.isReady())
 
 	// Expose the API to the tests.
